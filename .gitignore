--- conflicted
+++ resolved
@@ -11,8 +11,4 @@
 .env
 package-lock.json
 yarn.lock
-<<<<<<< HEAD
-
-=======
->>>>>>> 3d63cfcf
 sui/*