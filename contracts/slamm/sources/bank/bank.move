module slamm::bank {
    use std::{
        option::{none},
    };
    use sui::{
        balance::{Self, Balance},
        transfer::share_object,
        clock::Clock,
        coin::{Self, Coin},
    };
    use slamm::{
        bank_math,
        version::{Self, Version},
        registry::Registry,
        global_admin::GlobalAdmin,
    };
    use suilend::{
        decimal,
        reserve::CToken,
        lending_market::{LendingMarket, ObligationOwnerCap},
    };

    // ===== Constants =====

    const CURRENT_VERSION: u16 = 1;
    const MIN_TOKEN_BLOCK_SIZE: u64 = 1_000_000_000;

    // ===== Errors =====

    const EUtilisationRangeAboveHundredPercent: u64 = 1;
    const EUtilisationRangeBelowHundredPercent: u64 = 2;
    const EUtilisationRateOffTarget: u64 = 3;
    const ELendingAlreadyActive: u64 = 4;
    const EInsufficientFundsInBank: u64 = 5;
    const EInvalidCTokenRatio: u64 = 6;
    const ECTokenRatioTooLow: u64 = 7;
    const ELendingNotActive: u64 = 8;

    public struct Bank<phantom P, phantom T> has key {
        id: UID,
        funds_available: Balance<T>,
        lending: Option<Lending<P>>,
        min_token_block_size: u64,
        version: Version,
    }

    public struct Lending<phantom P> has store {
        /// Tracks the total amount of funds deposited into the bank,
        /// and does not account for the interest generated
        /// by depositing into suilend.
        funds_deployed: u64,
        ctokens: u64,
        target_utilisation_bps: u16,
        utilisation_buffer_bps: u16,
        reserve_array_index: u64,
        obligation_cap: ObligationOwnerCap<P>,
    }

    // ====== Entry Functions =====

    #[allow(lint(share_owned))]
    public entry fun create_bank_and_share<P, T>(
        registry: &mut Registry,
        ctx: &mut TxContext,
    ): ID {
        let bank = create_bank<P, T>(registry, ctx);
        let bank_id = object::id(&bank);
        share_object(bank);
        bank_id
    }
    
    public fun init_lending<P, T>(
        bank: &mut Bank<P, T>,
        _: &GlobalAdmin,
        lending_market: &mut LendingMarket<P>,
        target_utilisation_bps: u16,
        utilisation_buffer_bps: u16,
        ctx: &mut TxContext,
    ) {
        bank.version.assert_version_and_upgrade(CURRENT_VERSION);
        assert!(bank.lending.is_none(), ELendingAlreadyActive);
        assert!(target_utilisation_bps + utilisation_buffer_bps <= 10_000, EUtilisationRangeAboveHundredPercent);
        assert!(target_utilisation_bps >= utilisation_buffer_bps, EUtilisationRangeBelowHundredPercent);

        let obligation_cap = lending_market.create_obligation(ctx);
        let reserve_array_index = lending_market.reserve_array_index<P, T>();

<<<<<<< HEAD
        self.lending.fill(Lending {
=======
        bank.lending.fill(Lending {
>>>>>>> cf49abcb
            funds_deployed: 0,
            ctokens: 0,
            target_utilisation_bps,
            utilisation_buffer_bps,
            reserve_array_index,
            obligation_cap,
        })
    }
    
    public fun rebalance<P, T>(
        bank: &mut Bank<P, T>,
        lending_market: &mut LendingMarket<P>,
        clock: &Clock,
        ctx: &mut TxContext,
    ) {
        bank.version.assert_version_and_upgrade(CURRENT_VERSION);

        if (bank.lending.is_none()) {
            return
        };

        let effective_utilisation_bps = bank.effective_utilisation_bps();
        let target_utilisation_bps = bank.target_utilisation_bps_unchecked();
        let buffer_bps = bank.utilisation_buffer_bps();

        if (effective_utilisation_bps < target_utilisation_bps - buffer_bps) {
            let amount_to_deploy = bank_math::compute_amount_to_deploy(
                bank.funds_available.value(),
                bank.funds_deployed_unchecked(),
                target_utilisation_bps,
            );

            bank.deploy(
                lending_market,
                amount_to_deploy,
                clock,
                ctx,
            );
        } else if (effective_utilisation_bps > target_utilisation_bps + buffer_bps) {
            let amount_to_recall = bank_math::compute_amount_to_recall(
                bank.funds_available.value(),
                0,
                bank.funds_deployed_unchecked(),
                target_utilisation_bps,
            );

            bank.recall(
                lending_market,
                amount_to_recall,
                clock,
                ctx,
            );
        };
    }

    // Given how much tokens we want to withdraw form the lending market,
    // how many ctokens do we need to burn
    public fun ctoken_amount<P, T>(
        bank: &Bank<P, T>,
        lending_market: &LendingMarket<P>,
        amount: u64,
    ): u64 {
        let reserves = lending_market.reserves();
        let lending = bank.lending.borrow();
        let reserve = reserves.borrow(lending.reserve_array_index);
        let ctoken_ratio = reserve.ctoken_ratio();

        let ctoken_amount = decimal::from(amount).div(ctoken_ratio).floor();
        
        ctoken_amount
    }

    // ====== Admin Functions =====

    public fun set_utilisation_bps<P, T>(
<<<<<<< HEAD
        self: &mut Bank<P, T>,
=======
        bank: &mut Bank<P, T>,
>>>>>>> cf49abcb
        _: &GlobalAdmin,
        target_utilisation_bps: u16,
        utilisation_buffer_bps: u16,
    ) {
        bank.version.assert_version_and_upgrade(CURRENT_VERSION);
        assert!(bank.lending.is_some(), ELendingNotActive);
        assert!(target_utilisation_bps + utilisation_buffer_bps <= 10_000, EUtilisationRangeAboveHundredPercent);
        assert!(target_utilisation_bps >= utilisation_buffer_bps, EUtilisationRangeBelowHundredPercent);

        let lending = bank.lending.borrow_mut();

        lending.target_utilisation_bps = target_utilisation_bps;
        lending.utilisation_buffer_bps = utilisation_buffer_bps;
    }
    
    entry fun migrate_as_global_admin<P, T>(
        bank: &mut Bank<P, T>,
        _admin: &GlobalAdmin,
    ) {
        bank.version.migrate_(CURRENT_VERSION);
    }
    
    // ====== Package Functions =====

    public(package) fun create_bank<P, T>(
        registry: &mut Registry,
        ctx: &mut TxContext,
    ): Bank<P, T> {
        let bank = Bank<P, T> {
            id: object::new(ctx),
            funds_available: balance::zero(),
            lending: none(),
            min_token_block_size: MIN_TOKEN_BLOCK_SIZE,
            version: version::new(CURRENT_VERSION),
        };

        registry.add_bank(&bank);

        bank
    }
    
    public(package) fun prepare_for_pending_withdraw_<P, T>(
        bank: &mut Bank<P, T>,
        lending_market: &mut LendingMarket<P>,
        withdraw_amount: u64,
        clock: &Clock,
        ctx: &mut TxContext,
    ) {
        bank.version.assert_version_and_upgrade(CURRENT_VERSION);

        if (bank.lending.is_none()) {
            return
        };

        let amount_to_recall = {
            let lending = bank.lending.borrow();
            
            bank_math::compute_recall_for_pending_withdraw(
                bank.funds_available.value(),
                withdraw_amount,
                lending.funds_deployed,
                lending.target_utilisation_bps as u64,
                lending.utilisation_buffer_bps as u64,
            )
        };

        bank.recall(
            lending_market,
            amount_to_recall,
            clock,
            ctx,
        );
    }

    // We only check lower bound
    public(package) fun assert_utilisation<P, T>(
        bank: &Bank<P, T>,
    ) {
        if (bank.lending.is_none()) {
            return
        };

        let effective_utilisation_bps = bank.effective_utilisation_bps();
        let target_utilisation_bps = bank.target_utilisation_bps_unchecked();
        let buffer_bps = bank.utilisation_buffer_bps_unchecked();

        assert!(
            effective_utilisation_bps <= target_utilisation_bps + buffer_bps,
            EUtilisationRateOffTarget
        );
    }

    public(package) fun deposit<P, T>(bank: &mut Bank<P, T>, balance: Balance<T>) {
        bank.funds_available.join(balance);
    }
    
    public(package) fun withdraw<P, T>(bank: &mut Bank<P, T>, amount: u64): Balance<T> {
        assert!(amount <= bank.funds_available.value(), EInsufficientFundsInBank);

        bank.funds_available.split(amount)
    }

    // ====== Private Functions =====

    fun deploy<P, T>(
        bank: &mut Bank<P, T>,
        lending_market: &mut LendingMarket<P>,
        amount_to_deploy: u64,
        clock: &Clock,
        ctx: &mut TxContext,
    ) {
        let lending = bank.lending.borrow();

        if (amount_to_deploy < bank.min_token_block_size ) {
            return
        };

        let balance_to_lend = bank.funds_available.split(amount_to_deploy);

        let c_tokens = lending_market.deposit_liquidity_and_mint_ctokens<P, T>(
            lending.reserve_array_index,
            clock,
            coin::from_balance(balance_to_lend, ctx),
            ctx,
        );

        let ctoken_amount = c_tokens.value();

        lending_market.deposit_ctokens_into_obligation(
            lending.reserve_array_index,
            &lending.obligation_cap,
            clock,
            c_tokens,
            ctx,
        );

        let lending = bank.lending.borrow_mut();
        lending.funds_deployed = lending.funds_deployed + amount_to_deploy;
        lending.ctokens = lending.ctokens + ctoken_amount;
    }

    fun recall<P, T>(
        bank: &mut Bank<P, T>,
        lending_market: &mut LendingMarket<P>,
        amount_to_recall: u64,
        clock: &Clock,
        ctx: &mut TxContext,
    ) {
        let lending = bank.lending.borrow();

        if (amount_to_recall == 0) {
            return
        };

        let amount_to_recall = amount_to_recall.max(bank.min_token_block_size);
        let mut ctoken_amount = bank.ctoken_amount(lending_market, amount_to_recall);

        let ctokens: Coin<CToken<P, T>> = lending_market.withdraw_ctokens(
            lending.reserve_array_index,
            &lending.obligation_cap,
            clock,
            ctoken_amount,
            ctx,
        );

        ctoken_amount = ctokens.value();
        
        let coin = lending_market.redeem_ctokens_and_withdraw_liquidity(
            bank.lending.borrow().reserve_array_index,
            clock,
            ctokens,
            none(), // rate_limiter_exemption
            ctx,
        );

        assert!(ctoken_amount * lending.funds_deployed <= lending.ctokens * coin.value() , EInvalidCTokenRatio);

        let lending = bank.lending.borrow_mut();
        lending.funds_deployed = lending.funds_deployed - coin.value();
        lending.ctokens = lending.ctokens - ctoken_amount;

        bank.funds_available.join(coin.into_balance());

        let reserves = lending_market.reserves();
        let reserve = reserves.borrow(lending.reserve_array_index);
        let ctoken_ratio = reserve.ctoken_ratio();

        assert!(decimal::from(lending.ctokens).mul(ctoken_ratio).floor() >= lending.funds_deployed, ECTokenRatioTooLow);
    }

    // ====== Getters Functions =====

    public fun lending<P, T>(bank: &Bank<P, T>): &Option<Lending<P>> { &bank.lending }
    
    public fun total_funds<P, T>(bank: &Bank<P, T>): u64 {
        bank.funds_available.value() + bank.funds_deployed()
    }

<<<<<<< HEAD
    public fun effective_utilisation_bps<P, T>(self: &Bank<P, T>): u64 { 
        bank_math::compute_utilisation_bps(self.funds_available.value(), self.funds_deployed())
=======
    public fun effective_utilisation_bps<P, T>(bank: &Bank<P, T>): u64 { 
        bank_math::compute_utilisation_bps(bank.funds_available.value(), bank.funds_deployed())
>>>>>>> cf49abcb
    }
    
    public fun funds_deployed<P, T>(bank: &Bank<P, T>): u64 {
        if (bank.lending.is_some()) {
            bank.funds_deployed_unchecked()
        } else { 0 }
    }
    
<<<<<<< HEAD
    public fun target_utilisation_bps<P, T>(self: &Bank<P, T>): u64 {
        if (self.lending.is_some()) {
            self.target_utilisation_bps_unchecked()
        } else { 0 }
    }
    
    public fun utilisation_buffer_bps<P, T>(self: &Bank<P, T>): u64 {
        if (self.lending.is_some()) {
            self.utilisation_buffer_bps_unchecked()
        } else { 0 }
    }
    
    public fun funds_available<P, T>(self: &Bank<P, T>): &Balance<T> { &self.funds_available }
    public fun funds_deployed_unchecked<P, T>(self: &Bank<P, T>): u64 { self.lending.borrow().funds_deployed }
    public fun target_utilisation_bps_unchecked<P, T>(self: &Bank<P, T>): u64 { self.lending.borrow().target_utilisation_bps as u64}
    public fun utilisation_buffer_bps_unchecked<P, T>(self: &Bank<P, T>): u64 { self.lending.borrow().utilisation_buffer_bps as u64 }
    public fun reserve_array_index<P, T>(self: &Bank<P, T>): u64 { self.lending.borrow().reserve_array_index }
=======
    public fun target_utilisation_bps<P, T>(bank: &Bank<P, T>): u64 {
        if (bank.lending.is_some()) {
            bank.target_utilisation_bps_unchecked()
        } else { 0 }
    }
    
    public fun utilisation_buffer_bps<P, T>(bank: &Bank<P, T>): u64 {
        if (bank.lending.is_some()) {
            bank.utilisation_buffer_bps_unchecked()
        } else { 0 }
    }
    
    public fun funds_available<P, T>(bank: &Bank<P, T>): &Balance<T> { &bank.funds_available }
    public fun funds_deployed_unchecked<P, T>(bank: &Bank<P, T>): u64 { bank.lending.borrow().funds_deployed }
    public fun target_utilisation_bps_unchecked<P, T>(bank: &Bank<P, T>): u64 { bank.lending.borrow().target_utilisation_bps as u64}
    public fun utilisation_buffer_bps_unchecked<P, T>(bank: &Bank<P, T>): u64 { bank.lending.borrow().utilisation_buffer_bps as u64 }
    public fun reserve_array_index<P, T>(bank: &Bank<P, T>): u64 { bank.lending.borrow().reserve_array_index }
>>>>>>> cf49abcb

    // ===== Test-Only Functions =====

    #[test_only]
    public(package) fun mock_amount_lent<P, T>(bank: &mut Bank<P, T>, amount: u64){ bank.lending.borrow_mut().funds_deployed = amount; }
    
    #[test_only]
<<<<<<< HEAD
    public(package) fun mock_min_token_block_size<P, T>(self: &mut Bank<P, T>, amount: u64){ self.min_token_block_size = amount; }
    
    #[test_only]
    public(package) fun deposit_for_testing<P, T>(self: &mut Bank<P, T>, amount: u64) {
        self.funds_available.join(
=======
    public(package) fun mock_min_token_block_size<P, T>(bank: &mut Bank<P, T>, amount: u64){ bank.min_token_block_size = amount; }
    
    #[test_only]
    public(package) fun deposit_for_testing<P, T>(bank: &mut Bank<P, T>, amount: u64) {
        bank.funds_available.join(
>>>>>>> cf49abcb
            balance::create_for_testing(amount)
        );
    }
    
    #[test_only]
    public(package) fun withdraw_for_testing<P, T>(bank: &mut Bank<P, T>, amount: u64): Balance<T> {
        bank.funds_available.split(
            amount
        )
    }
}<|MERGE_RESOLUTION|>--- conflicted
+++ resolved
@@ -85,11 +85,7 @@
         let obligation_cap = lending_market.create_obligation(ctx);
         let reserve_array_index = lending_market.reserve_array_index<P, T>();
 
-<<<<<<< HEAD
-        self.lending.fill(Lending {
-=======
         bank.lending.fill(Lending {
->>>>>>> cf49abcb
             funds_deployed: 0,
             ctokens: 0,
             target_utilisation_bps,
@@ -165,11 +161,7 @@
     // ====== Admin Functions =====
 
     public fun set_utilisation_bps<P, T>(
-<<<<<<< HEAD
-        self: &mut Bank<P, T>,
-=======
-        bank: &mut Bank<P, T>,
->>>>>>> cf49abcb
+        bank: &mut Bank<P, T>,
         _: &GlobalAdmin,
         target_utilisation_bps: u16,
         utilisation_buffer_bps: u16,
@@ -368,13 +360,8 @@
         bank.funds_available.value() + bank.funds_deployed()
     }
 
-<<<<<<< HEAD
-    public fun effective_utilisation_bps<P, T>(self: &Bank<P, T>): u64 { 
-        bank_math::compute_utilisation_bps(self.funds_available.value(), self.funds_deployed())
-=======
     public fun effective_utilisation_bps<P, T>(bank: &Bank<P, T>): u64 { 
         bank_math::compute_utilisation_bps(bank.funds_available.value(), bank.funds_deployed())
->>>>>>> cf49abcb
     }
     
     public fun funds_deployed<P, T>(bank: &Bank<P, T>): u64 {
@@ -383,25 +370,6 @@
         } else { 0 }
     }
     
-<<<<<<< HEAD
-    public fun target_utilisation_bps<P, T>(self: &Bank<P, T>): u64 {
-        if (self.lending.is_some()) {
-            self.target_utilisation_bps_unchecked()
-        } else { 0 }
-    }
-    
-    public fun utilisation_buffer_bps<P, T>(self: &Bank<P, T>): u64 {
-        if (self.lending.is_some()) {
-            self.utilisation_buffer_bps_unchecked()
-        } else { 0 }
-    }
-    
-    public fun funds_available<P, T>(self: &Bank<P, T>): &Balance<T> { &self.funds_available }
-    public fun funds_deployed_unchecked<P, T>(self: &Bank<P, T>): u64 { self.lending.borrow().funds_deployed }
-    public fun target_utilisation_bps_unchecked<P, T>(self: &Bank<P, T>): u64 { self.lending.borrow().target_utilisation_bps as u64}
-    public fun utilisation_buffer_bps_unchecked<P, T>(self: &Bank<P, T>): u64 { self.lending.borrow().utilisation_buffer_bps as u64 }
-    public fun reserve_array_index<P, T>(self: &Bank<P, T>): u64 { self.lending.borrow().reserve_array_index }
-=======
     public fun target_utilisation_bps<P, T>(bank: &Bank<P, T>): u64 {
         if (bank.lending.is_some()) {
             bank.target_utilisation_bps_unchecked()
@@ -419,7 +387,6 @@
     public fun target_utilisation_bps_unchecked<P, T>(bank: &Bank<P, T>): u64 { bank.lending.borrow().target_utilisation_bps as u64}
     public fun utilisation_buffer_bps_unchecked<P, T>(bank: &Bank<P, T>): u64 { bank.lending.borrow().utilisation_buffer_bps as u64 }
     public fun reserve_array_index<P, T>(bank: &Bank<P, T>): u64 { bank.lending.borrow().reserve_array_index }
->>>>>>> cf49abcb
 
     // ===== Test-Only Functions =====
 
@@ -427,19 +394,11 @@
     public(package) fun mock_amount_lent<P, T>(bank: &mut Bank<P, T>, amount: u64){ bank.lending.borrow_mut().funds_deployed = amount; }
     
     #[test_only]
-<<<<<<< HEAD
-    public(package) fun mock_min_token_block_size<P, T>(self: &mut Bank<P, T>, amount: u64){ self.min_token_block_size = amount; }
-    
-    #[test_only]
-    public(package) fun deposit_for_testing<P, T>(self: &mut Bank<P, T>, amount: u64) {
-        self.funds_available.join(
-=======
     public(package) fun mock_min_token_block_size<P, T>(bank: &mut Bank<P, T>, amount: u64){ bank.min_token_block_size = amount; }
     
     #[test_only]
     public(package) fun deposit_for_testing<P, T>(bank: &mut Bank<P, T>, amount: u64) {
         bank.funds_available.join(
->>>>>>> cf49abcb
             balance::create_for_testing(amount)
         );
     }
