--- conflicted
+++ resolved
@@ -35,11 +35,8 @@
     /// instead we compute it at runtime.
     public struct State has store {
         version: Version,
-<<<<<<< HEAD
-        offset_a: u64,
-        offset_b: u64,
-=======
->>>>>>> e8be3ec4
+        offset_a: u64,
+        offset_b: u64,
     }
 
     // ===== Public Methods =====
@@ -59,21 +56,15 @@
     ///
     /// This function will panic if `swap_fee_bps` is greater than or equal to
     /// `SWAP_FEE_DENOMINATOR`
-    public fun new<A, B, W: drop>(
+    public fun new_with_offset<A, B, W: drop>(
         _witness: W,
         registry: &mut Registry,
         swap_fee_bps: u64,
-<<<<<<< HEAD
         offset_a: u64,
         offset_b: u64,
         ctx: &mut TxContext,
     ): (Pool<A, B, Hook<W>, State>, PoolCap<A, B, Hook<W>, State>) {
         let inner = State { version: version::new(CURRENT_VERSION), offset_a, offset_b };
-=======
-        ctx: &mut TxContext,
-    ): (Pool<A, B, Hook<W>, State>, PoolCap<A, B, Hook<W>, State>) {
-        let inner = State { version: version::new(CURRENT_VERSION) };
->>>>>>> e8be3ec4
 
         let (pool, pool_cap) = pool::new<A, B, Hook<W>, State>(
             Hook<W> {},
@@ -85,7 +76,6 @@
 
         (pool, pool_cap)
     }
-<<<<<<< HEAD
     
     public fun new<A, B, W: drop>(
         witness: W,
@@ -103,40 +93,6 @@
         )
     }
 
-    public fun swap<A, B, W: drop, P>(
-        self: &mut Pool<A, B, Hook<W>, State>,
-        bank_a: &mut Bank<P, A>,
-        bank_b: &mut Bank<P, B>,
-        coin_a: &mut Coin<A>,
-        coin_b: &mut Coin<B>,
-        amount_in: u64,
-        min_amount_out: u64,
-        a2b: bool,
-        ctx: &mut TxContext,
-    ): SwapResult {
-        self.inner_mut().version.assert_version_and_upgrade(CURRENT_VERSION);
-
-        let intent = intent_swap(
-            self,
-            amount_in,
-            a2b,
-        );
-
-        let result = execute_swap(
-            self,
-            bank_a,
-            bank_b,
-            intent,
-            coin_a,
-            coin_b,
-            min_amount_out,
-            ctx
-        );
-
-        result
-    }
-=======
->>>>>>> e8be3ec4
 
     public fun intent_swap<A, B, W: drop>(
         self: &mut Pool<A, B, Hook<W>, State>,
@@ -195,11 +151,8 @@
             reserve_b,
             amount_in,
             a2b,
-<<<<<<< HEAD
             self.inner().offset_a,
             self.inner().offset_b,
-=======
->>>>>>> e8be3ec4
         );
 
         self.get_quote(amount_in, amount_out, a2b)
@@ -210,11 +163,8 @@
         reserve_b: u64,
         amount_in: u64,
         a2b: bool,
-<<<<<<< HEAD
-        offset_a: u64,
-        offset_b: u64,
-=======
->>>>>>> e8be3ec4
+        offset_a: u64,
+        offset_b: u64,
     ): u64 {
         if (a2b) {
             // IN: A && OUT: B
@@ -222,11 +172,8 @@
                 reserve_b, // reserve_out
                 reserve_a, // reserve_in
                 amount_in,
-<<<<<<< HEAD
                 offset_a,
                 offset_b,
-=======
->>>>>>> e8be3ec4
             )
         } else {
             // IN: B && OUT: A
@@ -234,18 +181,14 @@
                 reserve_a, // reserve_out
                 reserve_b, // reserve_in
                 amount_in,
-<<<<<<< HEAD
                 offset_b,
                 offset_a,
-=======
->>>>>>> e8be3ec4
             )
         }
     }
 
     // ===== View Functions =====
     
-<<<<<<< HEAD
     public fun offsets<A, B, W: drop>(self: &Pool<A, B, Hook<W>, State>): (u64, u64) {
         (self.inner().offset_a, self.inner().offset_b)
     }
@@ -262,11 +205,6 @@
     ): u128 {
         let (reserve_a, reserve_b) = self.reserves();
         (((reserve_a + offset_a) as u128) * ((reserve_b + offset_b) as u128))
-=======
-    public fun k<A, B, Hook: drop, State: store>(self: &Pool<A, B, Hook, State>): u128 {
-        let (reserve_a, reserve_b) = self.total_funds();
-        ((reserve_a as u128) * (reserve_b as u128))
->>>>>>> e8be3ec4
     }
 
     // ===== Versioning =====
@@ -297,7 +235,6 @@
         reserve_out: u64,
         reserve_in: u64,
         amount_in: u64,
-<<<<<<< HEAD
         offset_in: u64,
         offset_out: u64,
     ): u64 {
@@ -306,10 +243,6 @@
         let adjusted_reserve_out = reserve_out + offset_out;
 
         safe_mul_div(adjusted_reserve_out, amount_in, adjusted_reserve_in + amount_in) // amount_out
-=======
-    ): u64 {
-        safe_mul_div(reserve_out, amount_in, reserve_in + amount_in) // amount_out
->>>>>>> e8be3ec4
     }
     
     fun assert_invariant_does_not_decrease<A, B, W: drop>(self: &Pool<A, B, Hook<W>, State>, k0: u128) {
@@ -334,7 +267,6 @@
 
     #[test]
     fun test_swap_base_for_quote() {
-<<<<<<< HEAD
         let delta_quote = quote_swap_(50000000000, 50000000000, 1000000000, 0, 0);
         assert_eq(delta_quote, 980392156);
 
@@ -360,33 +292,6 @@
         assert_eq(delta_quote, 559697310);
 
         let delta_quote = quote_swap_(1128134431179110, 4632243184772740, 1000000000, 0, 0);
-=======
-        let delta_quote = quote_swap_(50000000000, 50000000000, 1000000000);
-        assert_eq(delta_quote, 980392156);
-
-        let delta_quote = quote_swap_(9999005960552740, 1095387779115020, 1000000000);
-        assert_eq(delta_quote, 9128271305);
-
-        let delta_quote = quote_swap_(1029168250865450, 7612534772798660, 1000000000);
-        assert_eq(delta_quote, 135193880);
-        	
-        let delta_quote = quote_swap_(2768608899383570, 5686051292328860, 1000000000);
-        assert_eq(delta_quote, 486912317);
-
-        let delta_quote = quote_swap_(440197283258732, 9283788821706570, 1000000000);
-        assert_eq(delta_quote, 47415688);
-
-        let delta_quote = quote_swap_(7199199355268960, 9313530357314980, 1000000000);
-        assert_eq(delta_quote, 772982779);
-
-        let delta_quote = quote_swap_(6273576615700410, 1630712284783210, 1000000000);
-        assert_eq(delta_quote, 3847136510);
-
-        let delta_quote = quote_swap_(5196638254543900, 9284728716079420, 1000000000);
-        assert_eq(delta_quote, 559697310);
-
-        let delta_quote = quote_swap_(1128134431179110, 4632243184772740, 1000000000);
->>>>>>> e8be3ec4
         assert_eq(delta_quote, 243539499);
     }
 }