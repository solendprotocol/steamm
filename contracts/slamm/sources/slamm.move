--- conflicted
+++ resolved
@@ -3,27 +3,11 @@
 /// called directly. Is also exports an intializer and swap method to be
 /// called by the hook modules.
 module slamm::pool {
-<<<<<<< HEAD
-    use sui::clock::Clock;
-    use sui::transfer::public_transfer;
-    use sui::tx_context::sender;
-    use sui::math::{sqrt_u128};
-    use sui::coin::{Self, Coin};
-    use sui::balance::{Self, Balance, Supply};
-    use slamm::events::emit_event;
-    use slamm::version::{Self, Version};
-    use slamm::registry::{Registry};
-    use slamm::math::{safe_mul_div, safe_mul_div_up, min_non_zero, checked_mul_div_up};
-    use slamm::global_admin::GlobalAdmin;
-    use slamm::fees::{Self, Fees, FeeReserve};
-    use slamm::quote::{Self, SwapQuote, SwapFee, DepositQuote, RedeemQuote, SwapOutputs, swap_outputs};
-    use slamm::bank::{Bank};
-=======
     use sui::{
         clock::Clock,
         transfer::public_transfer,
         tx_context::sender,
-        math::{sqrt_u128, min},
+        math::{sqrt_u128},
         coin::{Self, Coin},
         balance::{Self, Balance, Supply},
     };
@@ -31,13 +15,12 @@
         events::emit_event,
         version::{Self, Version},
         registry::{Registry},
-        math::{safe_mul_div, safe_mul_div_up},
+        math::{safe_mul_div, safe_mul_div_up, checked_mul_div_up, min_non_zero},
         global_admin::GlobalAdmin,
         fees::{Self, Fees, FeeConfig},
         quote::{Self, SwapQuote, SwapFee, DepositQuote, RedeemQuote, SwapOutputs, swap_outputs},
         bank::{Bank},
     };
->>>>>>> 194bd4da
 
     use suilend::lending_market::{LendingMarket};
     
