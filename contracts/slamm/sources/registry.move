--- conflicted
+++ resolved
@@ -58,11 +58,7 @@
         registry: &mut Registry,
         _admin: &GlobalAdmin,
     ) {
-<<<<<<< HEAD
-        self.version.migrate_(CURRENT_VERSION);
-=======
         registry.version.migrate_(CURRENT_VERSION);
->>>>>>> cf49abcb
     }
 
     // ===== Tests =====
