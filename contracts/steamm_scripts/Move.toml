--- conflicted
+++ resolved
@@ -6,12 +6,8 @@
 # authors = ["..."]      # e.g., ["Joe Smith (joesmith@noemail.com)", "John Snow (johnsnow@noemail.com)"]
 
 [dependencies]
-<<<<<<< HEAD
-Sui = { git = "https://github.com/MystenLabs/sui.git", subdir = "crates/sui-framework/packages/sui-framework", rev = "framework/mainnet" }
-=======
 MoveStdlib = { git = "https://github.com/MystenLabs/sui.git", subdir = "crates/sui-framework/packages/move-stdlib", rev = "mainnet-v1.42.2", override = true }
 Sui = { git = "https://github.com/MystenLabs/sui.git", subdir = "crates/sui-framework/packages/sui-framework", rev = "mainnet-v1.42.2" }
->>>>>>> 5fbe5312
 steamm = { local = "../steamm" }
 
 
