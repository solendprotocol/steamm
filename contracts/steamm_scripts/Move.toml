--- conflicted
+++ resolved
@@ -7,11 +7,7 @@
 
 [dependencies]
 Sui = { git = "https://github.com/MystenLabs/sui.git", subdir = "crates/sui-framework/packages/sui-framework", rev = "framework/mainnet", override = true }
-<<<<<<< HEAD
-suilend = { git = "https://github.com/solendprotocol/suilend.git", subdir = "contracts/suilend", rev = "updated-ctoken-ratio", override = true }
-=======
-suilend = { git = "https://github.com/solendprotocol/suilend.git", subdir = "contracts/suilend", rev = "mainnet", override = true }
->>>>>>> c0974073
+suilend = { git = "https://github.com/solendprotocol/suilend.git", subdir = "contracts/suilend", rev = "06dc051391967ddd6c3aa6eabefc2e66147ac071", override = true }
 steamm = { local = "../steamm" }
 
 
@@ -21,4 +17,4 @@
 # v4 = 0xaf8a9d331fa0c2362506803825bcb6092f8f7fbe553bad4423724159c5160a77
 
 [addresses]
-steamm_scripts = "0x13bfc09cfc1bd922d3aa53fcf7b2cd510727ee65068ce136e2ebd5f3b213fdd2"+steamm_scripts = "0x0"