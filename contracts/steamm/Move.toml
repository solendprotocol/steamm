--- conflicted
+++ resolved
@@ -7,11 +7,7 @@
 
 [dependencies]
 Sui = { git = "https://github.com/MystenLabs/sui.git", subdir = "crates/sui-framework/packages/sui-framework", rev = "framework/mainnet" }
-<<<<<<< HEAD
-suilend = { git = "https://github.com/solendprotocol/suilend.git", subdir = "contracts/suilend", rev = "updated-ctoken-ratio" }
-=======
 suilend = { git = "https://github.com/solendprotocol/suilend.git", subdir = "contracts/suilend", rev = "mainnet" }
->>>>>>> 80f601b7
 
 # For remote import, use the `{ git = "...", subdir = "...", rev = "..." }`.
 # Revision can be a branch, a tag, and a commit hash.
