#[allow(lint(share_owned))]
module steamm::bank;

use std::ascii;
use std::option::none;
use std::string;
use std::type_name::{get, TypeName};
use steamm::bank_math;
use steamm::registry::Registry;
use steamm::events::emit_event;
use steamm::global_admin::GlobalAdmin;
use steamm::utils::get_type_reflection;
use steamm::version::{Self, Version};
use sui::balance::{Self, Supply, Balance};
use sui::clock::Clock;
use sui::coin::{Self, Coin, TreasuryCap, CoinMetadata};
use sui::transfer::share_object;
use suilend::decimal::{Self, Decimal};
use suilend::lending_market::{LendingMarket, ObligationOwnerCap};
use suilend::reserve::CToken;

// ===== Constants =====

const CURRENT_VERSION: u16 = 1;
const MIN_TOKEN_BLOCK_SIZE: u64 = 1_000_000_000;
// Minimum liquidity of btokens that cannot be withdrawn
const MINIMUM_LIQUIDITY: u64 = 1_000;
const BTOKEN_ICON_URL: vector<u8> = b"https://suilend-assets.s3.us-east-2.amazonaws.com/steamm/STEAMM+bToken.svg";

// ===== Errors =====

// bToken name must start with "B_" followed by underlying token name
const EBTokenTypeInvalid: u64 = 0;
// bToken decimals must be 9
const EInvalidBTokenDecimals: u64 = 1;
// bToken treasury must have zero supply when creating bank
const EBTokenSupplyMustBeZero: u64 = 2;
// Target utilisation + buffer cannot exceed 100%
const EUtilisationRangeAboveHundredPercent: u64 = 3;
// Target utilisation must be greater than buffer
const EUtilisationRangeBelowZeroPercent: u64 = 4;
// Bank already has lending initialized
const ELendingAlreadyActive: u64 = 5;
// Insufficient cTokens in reserve after redemption
const ECTokenRatioTooLow: u64 = 6;
// Lending must be initialized first
const ELendingNotActive: u64 = 7;
// Interest must be compounded before operation
const ECompoundedInterestNotUpdated: u64 = 8;
// Bank has insufficient funds for withdrawal
const EInsufficientBankFunds: u64 = 9;
// Input coin balance too low for requested operation
const EInsufficientCoinBalance: u64 = 10;
// Cannot deposit zero coins
const EEmptyCoinAmount: u64 = 11;
// Cannot burn empty bToken
const EEmptyBToken: u64 = 12;
// bToken balance less than amount to burn
const EInvalidBtokenBalance: u64 = 13;
// No bTokens available to burn after minimum liquidity check
const ENoBTokensToBurn: u64 = 14;
// No tokens available to withdraw after calculations
const ENoTokensToWithdraw: u64 = 15;
// First deposit must be greater than minimum liquidity
const EInitialDepositBelowMinimumLiquidity: u64 = 16;

// ===== Structs =====

public struct Bank<phantom P, phantom T, phantom BToken> has key, store {
    id: UID,
    funds_available: Balance<T>,
    lending: Option<Lending<P>>,
    min_token_block_size: u64,
    btoken_supply: Supply<BToken>,
    version: Version,
}

public struct Lending<phantom P> has store {
    /// Tracks the total amount of funds deposited into the bank,
    /// and does not account for the interest generated
    /// by depositing into suilend.
    ctokens: u64,
    target_utilisation_bps: u16,
    utilisation_buffer_bps: u16,
    reserve_array_index: u64,
    obligation_cap: ObligationOwnerCap<P>,
}

// ====== Public Functions =====

/// Creates a new bank and shares it as a shared object on-chain.
/// The bank is initialized with zero balances and a new BToken supply.
///
/// # Arguments
///
/// * `meta_t` - Coin metadata for the underlying token T
/// * `meta_b` - Mutable coin metadata for the bank token BToken
/// * `btoken_treasury` - Treasury capability for minting BTokens
/// * `ctx` - Transaction context
///
/// # Returns
///
/// * `ID` - The object ID of the created bank
#[allow(lint(share_owned))]
public entry fun create_bank_and_share<P, T, BToken: drop>(
    registry: &mut Registry,
    meta_t: &CoinMetadata<T>,
    meta_b: &mut CoinMetadata<BToken>,
    btoken_treasury: TreasuryCap<BToken>,
    lending_market: &LendingMarket<P>,
    ctx: &mut TxContext,
): ID {
    let bank = create_bank<P, T, BToken>(
        registry,
        meta_t,
        meta_b,
        btoken_treasury,
        lending_market,
        ctx,
    );

    let bank_id = object::id(&bank);
    share_object(bank);
    bank_id
}

/// Initializes lending functionality for a bank by setting up utilization parameters and creating
/// an obligation in the lending market. This allows the bank to participate in lending activities.
///
/// # Arguments
///
/// * `bank` - The bank to initialize lending for
/// * `_` - Global admin capability for authorization
/// * `lending_market` - The lending market to create an obligation in
/// * `target_utilisation_bps` - Target utilization rate in basis points (100 = 1%)
/// * `utilisation_buffer_bps` - Buffer around target utilization in basis points
/// * `ctx` - Transaction context
///
/// # Panics
///
/// This function will panic if:
/// - Lending is already initialized for the bank
/// - Target utilization + buffer exceeds 100%
/// - Target utilization is less than the buffer
public fun init_lending<P, T, BToken>(
    bank: &mut Bank<P, T, BToken>,
    _: &GlobalAdmin,
    lending_market: &mut LendingMarket<P>,
    target_utilisation_bps: u16,
    utilisation_buffer_bps: u16,
    ctx: &mut TxContext,
) {
    bank.version.assert_version_and_upgrade(CURRENT_VERSION);
    assert!(bank.lending.is_none(), ELendingAlreadyActive);
    assert!(
        target_utilisation_bps + utilisation_buffer_bps <= 10_000,
        EUtilisationRangeAboveHundredPercent,
    );
    assert!(target_utilisation_bps >= utilisation_buffer_bps, EUtilisationRangeBelowZeroPercent);

    let obligation_cap = lending_market.create_obligation(ctx);
    let reserve_array_index = lending_market.reserve_array_index<P, T>();

    bank
        .lending
        .fill(Lending {
            ctokens: 0,
            target_utilisation_bps,
            utilisation_buffer_bps,
            reserve_array_index,
            obligation_cap,
        })
}

/// Mints bank tokens (BTokens) in exchange for deposited coins. The amount of BTokens minted
/// is calculated based on the current exchange rate between coins and BTokens, which takes into
/// account accumulated interest.
///
/// # Arguments
///
/// * `bank` - The bank to mint BTokens from
/// * `lending_market` - The lending market the bank participates in
/// * `coins` - The coins to deposit in exchange for BTokens
/// * `coin_amount` - Amount of coins to deposit
/// * `clock` - Clock for time-based calculations
/// * `ctx` - Transaction context
///
/// # Returns
///
/// `Coin<BToken>`: The newly minted BTokens
///
/// # Panics
///
/// This function will panic if:
/// - The bank version is not current
/// - The coin amount exceeds the available balance
public fun mint_btokens<P, T, BToken>(
    bank: &mut Bank<P, T, BToken>,
    lending_market: &mut LendingMarket<P>,
    coin_t: &mut Coin<T>,
    coin_amount: u64,
    clock: &Clock,
    ctx: &mut TxContext,
): Coin<BToken> {
    bank.version.assert_version_and_upgrade(CURRENT_VERSION);
    
    if (bank.btoken_supply.supply_value() == 0) {
        assert!(coin_amount > MINIMUM_LIQUIDITY, EInitialDepositBelowMinimumLiquidity);
    } else {
        assert!(coin_amount > 0, EEmptyCoinAmount);

    };
    
    assert!(coin_t.value() >= coin_amount, EInsufficientCoinBalance);
    bank.compound_interest_if_any(lending_market, clock);

    let coin_input = coin_t.split(coin_amount, ctx);
    let new_btokens = bank.to_btokens(lending_market, coin_amount, clock);

    emit_event(MintBTokenEvent {
        user: ctx.sender(),
        bank_id: object::id(bank),
        lending_market_id: object::id(lending_market),
        deposited_amount: coin_amount,
        minted_amount: new_btokens,
    });

    bank.funds_available.join(coin_input.into_balance());
    coin::from_balance(bank.btoken_supply.increase_supply(new_btokens), ctx)
}

/// Burns bank tokens (BTokens) to withdraw the underlying tokens from the bank.
/// The amount of underlying tokens received depends on the current exchange rate
/// between BTokens and underlying tokens.
///
/// # Arguments
/// * `bank` - The bank to withdraw from
/// * `lending_market` - The lending market associated with the bank
/// * `btokens` - The BTokens to burn
/// * `btoken_amount` - Amount of BTokens to burn
/// * `clock` - Clock for timing
/// * `ctx` - Transaction context
///
/// # Returns
/// * `Coin<T>` - The withdrawn underlying tokens
///
/// # Panics
/// * If the bank version is not current
/// * If there are insufficient funds in the bank to fulfill the withdrawal
/// * If the withdrawal amount exceeds the bank's available balance
public fun burn_btokens<P, T, BToken>(
    bank: &mut Bank<P, T, BToken>,
    lending_market: &mut LendingMarket<P>,
    btokens: &mut Coin<BToken>,
    mut btoken_amount: u64,
    clock: &Clock,
    ctx: &mut TxContext,
): Coin<T> {
    bank.version.assert_version_and_upgrade(CURRENT_VERSION);
    bank.compound_interest_if_any(lending_market, clock);

    if (btoken_amount == 0) {
        return coin::zero(ctx)
    };
    
    assert!(btokens.value() != 0, EEmptyBToken);
    assert!(btokens.value() >= btoken_amount, EInvalidBtokenBalance);

    let remaining_tokens = bank.btoken_supply.supply_value() - btoken_amount;
    if (remaining_tokens < MINIMUM_LIQUIDITY) {
        let delta = MINIMUM_LIQUIDITY - remaining_tokens;
        btoken_amount = btoken_amount - delta
    };

    assert!(btoken_amount > 0, ENoBTokensToBurn);

    let btoken_input = btokens.split(btoken_amount, ctx);
    let mut tokens_to_withdraw = bank.from_btokens(lending_market, btoken_amount, clock);

    bank.btoken_supply.decrease_supply(btoken_input.into_balance());

    if (bank.funds_available.value() < tokens_to_withdraw) {
        // TODO: consider adding a slack to the tokens_to_withdraw to handle rounding errs
        bank.prepare_for_pending_withdraw(lending_market, tokens_to_withdraw, clock, ctx);
    };

    // In the edge case where the bank utilisation is at 100%, the amount withdrawn from
    // suilend might be off by 1 due to rounding, in such case, the amount available
    // will be lower than the amount requested
    let max_available = bank.funds_available.value();
    assert!(max_available + 1 >= tokens_to_withdraw, EInsufficientBankFunds);

    tokens_to_withdraw = tokens_to_withdraw.min(max_available);
    assert!(tokens_to_withdraw > 0, ENoTokensToWithdraw);

    emit_event(BurnBTokenEvent {
        user: ctx.sender(),
        bank_id: object::id(bank),
        lending_market_id: object::id(lending_market),
        withdrawn_amount: tokens_to_withdraw,
        burned_amount: btoken_amount,
    });

    coin::from_balance(bank.funds_available.split(tokens_to_withdraw), ctx)
}

/// Rebalances the bank's funds between available balance and deployed funds in the lending market
/// to maintain the target utilization rate within the specified buffer range.
///
/// If the effective utilization is below target - buffer, deploys additional funds to the lending market.
/// If the effective utilization is above target + buffer, recalls funds from the lending market.
/// Does nothing if utilization is within the target range or if lending is not initialized.
///
/// # Arguments
/// * `bank` - The bank to rebalance
/// * `lending_market` - The lending market where funds are deployed
/// * `clock` - Clock for timing
/// * `ctx` - Transaction context
///
/// # Panics
/// * If the bank version is not current
public fun rebalance<P, T, BToken>(
    bank: &mut Bank<P, T, BToken>,
    lending_market: &mut LendingMarket<P>,
    clock: &Clock,
    ctx: &mut TxContext,
) {
    bank.version.assert_version_and_upgrade(CURRENT_VERSION);
    bank.compound_interest_if_any(lending_market, clock);

    if (bank.lending.is_none()) {
        return
    };

    let funds_deployed = bank.funds_deployed(lending_market, clock).floor();
    let effective_utilisation_bps = bank_math::compute_utilisation_bps(
        bank.funds_available.value(),
        funds_deployed,
    );

    let target_utilisation_bps = bank.target_utilisation_bps_unchecked();
    let buffer_bps = bank.utilisation_buffer_bps();

    if (effective_utilisation_bps < target_utilisation_bps - buffer_bps) {
        let amount_to_deploy = bank_math::compute_amount_to_deploy(
            bank.funds_available.value(),
            funds_deployed,
            target_utilisation_bps,
        );

        bank.deploy(
            lending_market,
            amount_to_deploy,
            clock,
            ctx,
        );
    } else if (effective_utilisation_bps > target_utilisation_bps + buffer_bps) {
        let amount_to_recall = bank_math::compute_amount_to_recall(
            bank.funds_available.value(),
            0,
            funds_deployed,
            target_utilisation_bps,
        );

        bank.recall(
            lending_market,
            amount_to_recall,
            clock,
            ctx,
        );
    };
}

public fun compound_interest_if_any<P, T, BToken>(
    bank: &Bank<P, T, BToken>,
    lending_market: &mut LendingMarket<P>,
    clock: &Clock,
) {
    if (bank.lending.is_some()) {
        lending_market.compound_interest<P>(bank.reserve_array_index(), clock);
    }
}

public fun to_btokens<P, T, BToken>(
    bank: &Bank<P, T, BToken>,
    lending_market: &LendingMarket<P>,
    amount: u64,
    clock: &Clock,
): u64 {
    let (total_funds, btoken_supply) = bank.btoken_ratio(lending_market, clock);
    // Divides by btoken ratio
    decimal::from(amount).mul(btoken_supply).div(total_funds).floor()
}

public fun from_btokens<P, T, BToken>(
    bank: &Bank<P, T, BToken>,
    lending_market: &LendingMarket<P>,
    btoken_amount: u64,
    clock: &Clock,
): u64 {
    let (total_funds, btoken_supply) = bank.btoken_ratio(lending_market, clock);
    // Multiplies by btoken ratio
    decimal::from(btoken_amount).mul(total_funds).div(btoken_supply).floor()
}

// ====== Admin Functions =====

public fun set_utilisation_bps<P, T, BToken>(
    bank: &mut Bank<P, T, BToken>,
    _: &GlobalAdmin,
    target_utilisation_bps: u16,
    utilisation_buffer_bps: u16,
) {
    bank.version.assert_version_and_upgrade(CURRENT_VERSION);
    assert!(bank.lending.is_some(), ELendingNotActive);
    assert!(
        target_utilisation_bps + utilisation_buffer_bps <= 10_000,
        EUtilisationRangeAboveHundredPercent,
    );
    assert!(target_utilisation_bps >= utilisation_buffer_bps, EUtilisationRangeBelowZeroPercent);

    let lending = bank.lending.borrow_mut();

    lending.target_utilisation_bps = target_utilisation_bps;
    lending.utilisation_buffer_bps = utilisation_buffer_bps;
}

entry fun migrate<P, T, BToken>(bank: &mut Bank<P, T, BToken>, _admin: &GlobalAdmin) {
    bank.version.migrate_(CURRENT_VERSION);
}

// ====== Package Functions =====

public(package) fun create_bank<P, T, BToken: drop>(
    registry: &mut Registry,
    meta_t: &CoinMetadata<T>,
    meta_b: &mut CoinMetadata<BToken>,
    btoken_treasury: TreasuryCap<BToken>,
    lending_market: &LendingMarket<P>,
    ctx: &mut TxContext,
): Bank<P, T, BToken> {
    assert!(btoken_treasury.total_supply() == 0, EBTokenSupplyMustBeZero);

    update_btoken_metadata(meta_t, meta_b, &btoken_treasury);

    let bank = Bank<P, T, BToken> {
        id: object::new(ctx),
        funds_available: balance::zero(),
        lending: none(),
        min_token_block_size: MIN_TOKEN_BLOCK_SIZE,
        btoken_supply: btoken_treasury.treasury_into_supply(),
        version: version::new(CURRENT_VERSION),
    };

    let event = NewBankEvent {
        bank_id: object::id(&bank),
        coin_type: get<T>(),
        btoken_type: get<BToken>(),
        lending_market_id: object::id(lending_market),
        lending_market_type: get<P>(),
    };
    
    registry.register_bank(
        event.bank_id,
        event.coin_type,
        event.btoken_type,
        event.lending_market_id,
        event.lending_market_type,
    );

    emit_event(event);

    bank
}

// Package is added to allow testing
public(package) fun prepare_for_pending_withdraw<P, T, BToken>(
    bank: &mut Bank<P, T, BToken>,
    lending_market: &mut LendingMarket<P>,
    withdraw_amount: u64,
    clock: &Clock,
    ctx: &mut TxContext,
) {
    bank.version.assert_version_and_upgrade(CURRENT_VERSION);

    if (bank.lending.is_none()) {
        return
    };

    let amount_to_recall = {
        let lending = bank.lending.borrow();

        bank_math::compute_recall_for_pending_withdraw(
            bank.funds_available.value(),
            withdraw_amount,
            bank.funds_deployed(lending_market, clock).floor(),
            lending.target_utilisation_bps as u64,
            lending.utilisation_buffer_bps as u64,
        )
    };

    bank.recall(
        lending_market,
        amount_to_recall,
        clock,
        ctx,
    )
}

public(package) fun assert_btoken_type<T, BToken>() {
    let type_reflection_t = get_type_reflection<T>();
    let type_reflection_btoken = get_type_reflection<BToken>();

    let mut expected_btoken_type = string::utf8(b"B_");
    string::append(&mut expected_btoken_type, type_reflection_t);
    assert!(type_reflection_btoken == expected_btoken_type, EBTokenTypeInvalid);
}

public(package) fun total_funds<P, T, BToken>(
    bank: &Bank<P, T, BToken>,
    lending_market: &LendingMarket<P>,
    clock: &Clock,
): Decimal {
    let funds_deployed = bank.funds_deployed(lending_market, clock);
    let total_funds = funds_deployed.add(decimal::from(bank.funds_available.value()));

    total_funds
}

public(package) fun funds_deployed<P, T, BToken>(
    bank: &Bank<P, T, BToken>,
    lending_market: &LendingMarket<P>,
    clock: &Clock,
): Decimal {
    // FundsDeployed =  cTokens * Total Supply of Funds / cToken Supply
    if (bank.lending.is_some()) {
        let reserve = vector::borrow(lending_market.reserves(), bank.reserve_array_index());
        let interest_last_update_timestamp_s = reserve.interest_last_update_timestamp_s();

        assert!(
            interest_last_update_timestamp_s == clock.timestamp_ms() / 1000,
            ECompoundedInterestNotUpdated,
        );

        let ctoken_ratio = reserve.ctoken_ratio();

        decimal::from(bank.lending.borrow().ctokens).mul(ctoken_ratio)
    } else {
        decimal::from(0)
    }
}

// ====== Private Functions =====

<<<<<<< HEAD
public(package) fun to_btokens<P, T, BToken>(
    bank: &Bank<P, T, BToken>,
    lending_market: &LendingMarket<P>,
    amount: u64,
    clock: &Clock,
): Decimal {
    let (total_funds, btoken_supply) = bank.btoken_ratio(lending_market, clock);
    // Divides by btoken ratio
    decimal::from(amount).mul(btoken_supply).div(total_funds)
}

public(package) fun from_btokens<P, T, BToken>(
    bank: &Bank<P, T, BToken>,
    lending_market: &LendingMarket<P>,
    btoken_amount: u64,
    clock: &Clock,
): Decimal {
    let (total_funds, btoken_supply) = bank.btoken_ratio(lending_market, clock);
    // Multiplies by btoken ratio
    decimal::from(btoken_amount).mul(total_funds).div(btoken_supply)
}

=======
>>>>>>> ef870b69
fun deploy<P, T, BToken>(
    bank: &mut Bank<P, T, BToken>,
    lending_market: &mut LendingMarket<P>,
    amount_to_deploy: u64,
    clock: &Clock,
    ctx: &mut TxContext,
) {
    let lending = bank.lending.borrow();

    if (amount_to_deploy < bank.min_token_block_size) {
        return
    };

    let balance_to_lend = bank.funds_available.split(amount_to_deploy);

    let c_tokens = lending_market.deposit_liquidity_and_mint_ctokens<P, T>(
        lending.reserve_array_index,
        clock,
        coin::from_balance(balance_to_lend, ctx),
        ctx,
    );

    let ctoken_amount = c_tokens.value();

    lending_market.deposit_ctokens_into_obligation(
        lending.reserve_array_index,
        &lending.obligation_cap,
        clock,
        c_tokens,
        ctx,
    );

    let lending = bank.lending.borrow_mut();
    lending.ctokens = lending.ctokens + ctoken_amount;

    emit_event(DeployEvent {
        bank_id: object::id(bank),
        lending_market_id: object::id(lending_market),
        deployed_amount: amount_to_deploy,
        ctokens_minted: ctoken_amount,
    });
}

fun recall<P, T, BToken>(
    bank: &mut Bank<P, T, BToken>,
    lending_market: &mut LendingMarket<P>,
    amount_to_recall: u64,
    clock: &Clock,
    ctx: &mut TxContext,
) {
    let lending = bank.lending.borrow();

    if (amount_to_recall == 0) {
        return
    };

    let amount_to_recall = amount_to_recall.max(bank.min_token_block_size);
    let ctoken_amount = bank.ctoken_amount(lending_market, amount_to_recall);

    let ctokens: Coin<CToken<P, T>> = lending_market.withdraw_ctokens(
        lending.reserve_array_index,
        &lending.obligation_cap,
        clock,
        ctoken_amount.ceil(),
        ctx,
    );

    let ctoken_amount = ctokens.value();

    let coin_recalled = lending_market.redeem_ctokens_and_withdraw_liquidity(
        bank.lending.borrow().reserve_array_index,
        clock,
        ctokens,
        none(), // rate_limiter_exemption
        ctx,
    );

    let recalled_amount = coin_recalled.value();

    let lending = bank.lending.borrow_mut();
    lending.ctokens = lending.ctokens - ctoken_amount;

    bank.funds_available.join(coin_recalled.into_balance());

    let reserves = lending_market.reserves();
    let reserve = reserves.borrow(lending.reserve_array_index);
    let ctoken_ratio = reserve.ctoken_ratio();

    // Note: the amount of funds deployed is different from the previous assertion
    assert!(
        decimal::from(lending.ctokens).mul(ctoken_ratio).floor() >= bank.funds_deployed(lending_market, clock).floor(),
        ECTokenRatioTooLow,
    );

    emit_event(RecallEvent {
        bank_id: object::id(bank),
        lending_market_id: object::id(lending_market),
        recalled_amount: recalled_amount,
        ctokens_burned: ctoken_amount,
    });
}

// Given how much tokens we want to withdraw from the lending market,
// how many ctokens do we need to burn
fun ctoken_amount<P, T, BToken>(
    bank: &Bank<P, T, BToken>,
    lending_market: &LendingMarket<P>,
    amount: u64,
): Decimal {
    let reserves = lending_market.reserves();
    let lending = bank.lending.borrow();
    let reserve = reserves.borrow(lending.reserve_array_index);
    let ctoken_ratio = reserve.ctoken_ratio();

    decimal::from(amount).div(ctoken_ratio)
}

fun btoken_ratio<P, T, BToken>(
    bank: &Bank<P, T, BToken>,
    lending_market: &LendingMarket<P>,
    clock: &Clock,
): (Decimal, Decimal) {
    // this branch is only used once -- when the bank is
    // first initialized and has zero deposits
    if (bank.btoken_supply.supply_value() == 0) {
        (decimal::from(1), decimal::from(1))
    } else {
        (total_funds(bank, lending_market, clock), decimal::from(bank.btoken_supply.supply_value()))
    }
}

fun update_btoken_metadata<T, BToken: drop>(
    meta_a: &CoinMetadata<T>,
    meta_btoken: &mut CoinMetadata<BToken>,
    treasury_btoken: &TreasuryCap<BToken>,
) {
    assert_btoken_type<T, BToken>();
    assert!(meta_btoken.get_decimals() == 9, EInvalidBTokenDecimals);

    // Construct and set the LP token name
    let mut btoken_name = string::utf8(b"bToken ");
    btoken_name.append(meta_a.get_symbol().to_string());
    treasury_btoken.update_name(meta_btoken, btoken_name);

    // Construct and set the LP token symbol
    let mut btoken_symbol = ascii::string(b"b");
    btoken_symbol.append(meta_a.get_symbol());
    treasury_btoken.update_symbol(meta_btoken, btoken_symbol);

    // Set the description
    treasury_btoken.update_description(meta_btoken, string::utf8(b"Steamm bToken"));

    // Set the icon URL
    treasury_btoken.update_icon_url(meta_btoken, ascii::string(BTOKEN_ICON_URL));
}

<<<<<<< HEAD
public(package) fun compound_interest_if_any<P, T, BToken>(
    bank: &Bank<P, T, BToken>,
    lending_market: &mut LendingMarket<P>,
    clock: &Clock,
) {
    if (bank.lending.is_some()) {
        lending_market.compound_interest<P>(bank.reserve_array_index(), clock);
    }
}

=======
>>>>>>> ef870b69
// ====== View Functions =====

public fun needs_rebalance<P, T, BToken>(
    bank: &Bank<P, T, BToken>,
    lending_market: &LendingMarket<P>,
    clock: &Clock,
): NeedsRebalance {
    if (bank.lending.is_none()) {
        return NeedsRebalance { needs_rebalance: false }
    };

    let effective_utilisation_bps = bank.effective_utilisation_bps(lending_market, clock);
    let target_utilisation_bps = bank.target_utilisation_bps_unchecked();
    let buffer_bps = bank.utilisation_buffer_bps_unchecked();

    let needs_rebalance = if (
        effective_utilisation_bps <= target_utilisation_bps + buffer_bps && effective_utilisation_bps >= target_utilisation_bps - buffer_bps
    ) { false } else { true };

    NeedsRebalance { needs_rebalance }
}

public fun lending<P, T, BToken>(bank: &Bank<P, T, BToken>): &Option<Lending<P>> { &bank.lending }

public(package) fun effective_utilisation_bps<P, T, BToken>(
    bank: &Bank<P, T, BToken>,
    lending_market: &LendingMarket<P>,
    clock: &Clock,
): u64 {
    bank_math::compute_utilisation_bps(
        bank.funds_available.value(),
        bank.funds_deployed(lending_market, clock).floor(),
    )
}

public fun target_utilisation_bps<P, T, BToken>(bank: &Bank<P, T, BToken>): u64 {
    if (bank.lending.is_some()) {
        bank.target_utilisation_bps_unchecked()
    } else { 0 }
}

public fun utilisation_buffer_bps<P, T, BToken>(bank: &Bank<P, T, BToken>): u64 {
    if (bank.lending.is_some()) {
        bank.utilisation_buffer_bps_unchecked()
    } else { 0 }
}

public fun funds_available<P, T, BToken>(bank: &Bank<P, T, BToken>): &Balance<T> {
    &bank.funds_available
}

public fun target_utilisation_bps_unchecked<P, T, BToken>(bank: &Bank<P, T, BToken>): u64 {
    bank.lending.borrow().target_utilisation_bps as u64
}

public fun utilisation_buffer_bps_unchecked<P, T, BToken>(bank: &Bank<P, T, BToken>): u64 {
    bank.lending.borrow().utilisation_buffer_bps as u64
}

public fun reserve_array_index<P, T, BToken>(bank: &Bank<P, T, BToken>): u64 {
    bank.lending.borrow().reserve_array_index
}

public fun minimum_liquidity(): u64 { MINIMUM_LIQUIDITY }

// ===== Events =====

public struct NewBankEvent has copy, drop, store {
    bank_id: ID,
    coin_type: TypeName,
    btoken_type: TypeName,
    lending_market_id: ID,
    lending_market_type: TypeName,
}

public struct MintBTokenEvent has copy, drop, store {
    user: address,
    bank_id: ID,
    lending_market_id: ID,
    deposited_amount: u64,
    minted_amount: u64,
}

public struct BurnBTokenEvent has copy, drop, store {
    user: address,
    bank_id: ID,
    lending_market_id: ID,
    withdrawn_amount: u64,
    burned_amount: u64,
}

public struct DeployEvent has copy, drop, store {
    bank_id: ID,
    lending_market_id: ID,
    deployed_amount: u64,
    ctokens_minted: u64,
}

public struct RecallEvent has copy, drop, store {
    bank_id: ID,
    lending_market_id: ID,
    recalled_amount: u64,
    ctokens_burned: u64,
}

public struct NeedsRebalance has copy, drop, store {
    needs_rebalance: bool,
}

// ===== Test-Only Functions =====

#[test_only]
public fun new_for_testing<P, T, BToken: drop>(
    ctx: &mut TxContext,
): Bank<P, T, BToken> {
    let btoken_treasury = coin::create_treasury_cap_for_testing(ctx);

    let bank = Bank<P, T, BToken> {
        id: object::new(ctx),
        funds_available: balance::zero(),
        lending: none(),
        min_token_block_size: MIN_TOKEN_BLOCK_SIZE,
        btoken_supply: btoken_treasury.treasury_into_supply(),
        version: version::new(CURRENT_VERSION),
    };

    bank
}

#[test_only]
public fun mock_min_token_block_size<P, T, BToken>(
    bank: &mut Bank<P, T, BToken>,
    amount: u64,
) {
    bank.min_token_block_size = amount;
}

#[test_only]
public(package) fun deposit_for_testing<P, T, BToken>(bank: &mut Bank<P, T, BToken>, amount: u64) {
    bank
        .funds_available
        .join(
            balance::create_for_testing(amount),
        );
}

#[test_only]
public(package) fun withdraw_for_testing<P, T, BToken>(
    bank: &mut Bank<P, T, BToken>,
    amount: u64,
): Balance<T> {
    bank
        .funds_available
        .split(
            amount,
        )
}

#[test_only]
public(package) fun set_utilisation_bps_for_testing<P, T, BToken>(
    bank: &mut Bank<P, T, BToken>,
    target_utilisation_bps: u16,
    utilisation_buffer_bps: u16,
) {
    bank.lending.borrow_mut().target_utilisation_bps = target_utilisation_bps;
    bank.lending.borrow_mut().utilisation_buffer_bps = utilisation_buffer_bps;
}

#[test_only]
public fun needs_rebalance_after_inflow<P, T, BToken>(
    bank: &Bank<P, T, BToken>,
    lending_market: &LendingMarket<P>,
    amount: u64,
    clock: &Clock,
): bool {
    if (bank.lending.is_none()) {
        return false
    };

    let funds_deployed = bank.funds_deployed(lending_market, clock).floor();

    let effective_utilisation_bps = bank_math::compute_utilisation_bps(
        bank.funds_available.value() + amount,
        funds_deployed,
    );
    let target_utilisation_bps = bank.target_utilisation_bps_unchecked();
    let buffer_bps = bank.utilisation_buffer_bps_unchecked();

    if (
        effective_utilisation_bps <= target_utilisation_bps + buffer_bps && effective_utilisation_bps >= target_utilisation_bps - buffer_bps
    ) { false } else { true }
}

#[test_only]
public fun needs_rebalance_after_outflow<P, T, BToken>(
    bank: &Bank<P, T, BToken>,
    lending_market: &LendingMarket<P>,
    btoken_amount: u64,
    clock: &Clock,
): bool {
    if (bank.lending.is_none()) {
        return false
    };

    let funds_deployed = bank.funds_deployed(lending_market, clock).floor();
    let amount = bank.from_btokens(lending_market, btoken_amount, clock);

    if (amount > bank.funds_available.value()) {
        return true
    };

    let effective_utilisation_bps = bank_math::compute_utilisation_bps(
        bank.funds_available.value() - amount,
        funds_deployed,
    );
    let target_utilisation_bps = bank.target_utilisation_bps_unchecked();
    let buffer_bps = bank.utilisation_buffer_bps_unchecked();

    if (
        effective_utilisation_bps <= target_utilisation_bps + buffer_bps && effective_utilisation_bps >= target_utilisation_bps - buffer_bps
    ) { false } else { true }
}

#[test_only]
<<<<<<< HEAD
public fun needs_rebalance_(needs_rebalance: NeedsRebalance): bool { needs_rebalance.needs_rebalance } 
=======
public fun needs_rebalance_(needs_rebalance: NeedsRebalance): bool { needs_rebalance.needs_rebalance }
>>>>>>> ef870b69
<|MERGE_RESOLUTION|>--- conflicted
+++ resolved
@@ -552,31 +552,6 @@
 
 // ====== Private Functions =====
 
-<<<<<<< HEAD
-public(package) fun to_btokens<P, T, BToken>(
-    bank: &Bank<P, T, BToken>,
-    lending_market: &LendingMarket<P>,
-    amount: u64,
-    clock: &Clock,
-): Decimal {
-    let (total_funds, btoken_supply) = bank.btoken_ratio(lending_market, clock);
-    // Divides by btoken ratio
-    decimal::from(amount).mul(btoken_supply).div(total_funds)
-}
-
-public(package) fun from_btokens<P, T, BToken>(
-    bank: &Bank<P, T, BToken>,
-    lending_market: &LendingMarket<P>,
-    btoken_amount: u64,
-    clock: &Clock,
-): Decimal {
-    let (total_funds, btoken_supply) = bank.btoken_ratio(lending_market, clock);
-    // Multiplies by btoken ratio
-    decimal::from(btoken_amount).mul(total_funds).div(btoken_supply)
-}
-
-=======
->>>>>>> ef870b69
 fun deploy<P, T, BToken>(
     bank: &mut Bank<P, T, BToken>,
     lending_market: &mut LendingMarket<P>,
@@ -733,19 +708,6 @@
     treasury_btoken.update_icon_url(meta_btoken, ascii::string(BTOKEN_ICON_URL));
 }
 
-<<<<<<< HEAD
-public(package) fun compound_interest_if_any<P, T, BToken>(
-    bank: &Bank<P, T, BToken>,
-    lending_market: &mut LendingMarket<P>,
-    clock: &Clock,
-) {
-    if (bank.lending.is_some()) {
-        lending_market.compound_interest<P>(bank.reserve_array_index(), clock);
-    }
-}
-
-=======
->>>>>>> ef870b69
 // ====== View Functions =====
 
 public fun needs_rebalance<P, T, BToken>(
@@ -970,8 +932,4 @@
 }
 
 #[test_only]
-<<<<<<< HEAD
-public fun needs_rebalance_(needs_rebalance: NeedsRebalance): bool { needs_rebalance.needs_rebalance } 
-=======
-public fun needs_rebalance_(needs_rebalance: NeedsRebalance): bool { needs_rebalance.needs_rebalance }
->>>>>>> ef870b69
+public fun needs_rebalance_(needs_rebalance: NeedsRebalance): bool { needs_rebalance.needs_rebalance }