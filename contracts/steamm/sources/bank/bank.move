--- conflicted
+++ resolved
@@ -742,7 +742,6 @@
         (decimal::from(1), decimal::from(1))
     } else {
         (bank.total_funds(ctoken_ratio), decimal::from(bank.btoken_supply.supply_value()))
-<<<<<<< HEAD
     }
 }
 
@@ -757,8 +756,6 @@
         (total_funds, btoken_supply)
     } else {
         (decimal::from(1), decimal::from(1))
-=======
->>>>>>> c0974073
     }
 }
 
