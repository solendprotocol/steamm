#[allow(lint(share_owned))]
module steamm::bank;

use std::ascii;
use std::option::none;
use std::string;
use std::type_name::{get, TypeName};
use steamm::bank_math;
use steamm::registry::Registry;
use steamm::events::emit_event;
use steamm::global_admin::GlobalAdmin;
use steamm::utils::get_type_reflection;
use steamm::version::{Self, Version};
use sui::balance::{Self, Supply, Balance};
use sui::clock::Clock;
use sui::coin::{Self, Coin, TreasuryCap, CoinMetadata};
use sui::transfer::share_object;
use suilend::decimal::{Self, Decimal};
use suilend::lending_market::{LendingMarket, ObligationOwnerCap};
use suilend::reserve::CToken;

// ===== Constants =====

const CURRENT_VERSION: u16 = 1;
const MIN_TOKEN_BLOCK_SIZE: u64 = 1_000_000_000;
// Minimum liquidity of btokens that cannot be withdrawn
const MINIMUM_LIQUIDITY: u64 = 1_000;
const BTOKEN_ICON_URL: vector<u8> = b"TODO";

// ===== Errors =====

const EBTokenTypeInvalid: u64 = 0;
const EInvalidBTokenDecimals: u64 = 1;
const EBTokenSupplyMustBeZero: u64 = 2;
const EUtilisationRangeAboveHundredPercent: u64 = 3;
const EUtilisationRangeBelowZeroPercent: u64 = 4;
const ELendingAlreadyActive: u64 = 5;
const ECTokenRatioTooLow: u64 = 6;
const ELendingNotActive: u64 = 7;
const ECompoundedInterestNotUpdated: u64 = 8;
const EInsufficientBankFunds: u64 = 9;
const EInsufficientCoinBalance: u64 = 10;
const EEmptyCoinAmount: u64 = 11;
const EEmptyBToken: u64 = 12;
const EInvalidBtokenBalance: u64 = 13;
const ENoBTokensToBurn: u64 = 14;
const ENoTokensToWithdraw: u64 = 15;
const EInitialDepositBelowMinimumLiquidity: u64 = 16;

// ===== Structs =====

public struct Bank<phantom P, phantom T, phantom BToken> has key {
    id: UID,
    funds_available: Balance<T>,
    lending: Option<Lending<P>>,
    min_token_block_size: u64,
    btoken_supply: Supply<BToken>,
    version: Version,
}

public struct Lending<phantom P> has store {
    /// Tracks the total amount of funds deposited into the bank,
    /// and does not account for the interest generated
    /// by depositing into suilend.
    ctokens: u64,
    target_utilisation_bps: u16,
    utilisation_buffer_bps: u16,
    reserve_array_index: u64,
    obligation_cap: ObligationOwnerCap<P>,
}

// ====== Public Functions =====

/// Creates a new bank and shares it as a shared object on-chain.
/// The bank is initialized with zero balances and a new BToken supply.
///
/// # Arguments
///
/// * `meta_t` - Coin metadata for the underlying token T
/// * `meta_b` - Mutable coin metadata for the bank token BToken
/// * `btoken_treasury` - Treasury capability for minting BTokens
/// * `ctx` - Transaction context
///
/// # Returns
///
/// * `ID` - The object ID of the created bank
#[allow(lint(share_owned))]
public entry fun create_bank_and_share<P, T, BToken: drop>(
    registry: &mut Registry,
    meta_t: &CoinMetadata<T>,
    meta_b: &mut CoinMetadata<BToken>,
    btoken_treasury: TreasuryCap<BToken>,
    lending_market: &LendingMarket<P>,
    ctx: &mut TxContext,
): ID {
    let bank = create_bank<P, T, BToken>(
        registry,
        meta_t,
        meta_b,
        btoken_treasury,
        lending_market,
        ctx,
    );

    let bank_id = object::id(&bank);
    share_object(bank);
    bank_id
}

/// Initializes lending functionality for a bank by setting up utilization parameters and creating
/// an obligation in the lending market. This allows the bank to participate in lending activities.
///
/// # Arguments
///
/// * `bank` - The bank to initialize lending for
/// * `_` - Global admin capability for authorization
/// * `lending_market` - The lending market to create an obligation in
/// * `target_utilisation_bps` - Target utilization rate in basis points (100 = 1%)
/// * `utilisation_buffer_bps` - Buffer around target utilization in basis points
/// * `ctx` - Transaction context
///
/// # Panics
///
/// This function will panic if:
/// - Lending is already initialized for the bank
/// - Target utilization + buffer exceeds 100%
/// - Target utilization is less than the buffer
public fun init_lending<P, T, BToken>(
    bank: &mut Bank<P, T, BToken>,
    _: &GlobalAdmin,
    lending_market: &mut LendingMarket<P>,
    target_utilisation_bps: u16,
    utilisation_buffer_bps: u16,
    ctx: &mut TxContext,
) {
    bank.version.assert_version_and_upgrade(CURRENT_VERSION);
    assert!(bank.lending.is_none(), ELendingAlreadyActive);
    assert!(
        target_utilisation_bps + utilisation_buffer_bps <= 10_000,
        EUtilisationRangeAboveHundredPercent,
    );
    assert!(target_utilisation_bps >= utilisation_buffer_bps, EUtilisationRangeBelowZeroPercent);

    let obligation_cap = lending_market.create_obligation(ctx);
    let reserve_array_index = lending_market.reserve_array_index<P, T>();

    bank
        .lending
        .fill(Lending {
            ctokens: 0,
            target_utilisation_bps,
            utilisation_buffer_bps,
            reserve_array_index,
            obligation_cap,
        })
}

/// Mints bank tokens (BTokens) in exchange for deposited coins. The amount of BTokens minted
/// is calculated based on the current exchange rate between coins and BTokens, which takes into
/// account accumulated interest.
///
/// # Arguments
///
/// * `bank` - The bank to mint BTokens from
/// * `lending_market` - The lending market the bank participates in
/// * `coins` - The coins to deposit in exchange for BTokens
/// * `coin_amount` - Amount of coins to deposit
/// * `clock` - Clock for time-based calculations
/// * `ctx` - Transaction context
///
/// # Returns
///
/// `Coin<BToken>`: The newly minted BTokens
///
/// # Panics
///
/// This function will panic if:
/// - The bank version is not current
/// - The coin amount exceeds the available balance
public fun mint_btokens<P, T, BToken>(
    bank: &mut Bank<P, T, BToken>,
    lending_market: &mut LendingMarket<P>,
    coin_t: &mut Coin<T>,
    coin_amount: u64,
    clock: &Clock,
    ctx: &mut TxContext,
): Coin<BToken> {
    bank.version.assert_version_and_upgrade(CURRENT_VERSION);
    
    if (bank.btoken_supply.supply_value() == 0) {
        assert!(coin_amount > MINIMUM_LIQUIDITY, EInitialDepositBelowMinimumLiquidity);
    } else {
        assert!(coin_amount > 0, EEmptyCoinAmount);

    };
    
    assert!(coin_t.value() >= coin_amount, EInsufficientCoinBalance);
    bank.compound_interest_if_any(lending_market, clock);

    let coin_input = coin_t.split(coin_amount, ctx);
    let new_btokens = bank.to_btokens(lending_market, coin_amount, clock).floor();

    emit_event(MintBTokenEvent {
        user: ctx.sender(),
        bank_id: object::id(bank),
        lending_market_id: object::id(lending_market),
        deposited_amount: coin_amount,
        minted_amount: new_btokens,
    });

    bank.funds_available.join(coin_input.into_balance());
    coin::from_balance(bank.btoken_supply.increase_supply(new_btokens), ctx)
}

/// Burns bank tokens (BTokens) to withdraw the underlying tokens from the bank.
/// The amount of underlying tokens received depends on the current exchange rate
/// between BTokens and underlying tokens.
///
/// # Arguments
/// * `bank` - The bank to withdraw from
/// * `lending_market` - The lending market associated with the bank
/// * `btokens` - The BTokens to burn
/// * `btoken_amount` - Amount of BTokens to burn
/// * `clock` - Clock for timing
/// * `ctx` - Transaction context
///
/// # Returns
/// * `Coin<T>` - The withdrawn underlying tokens
///
/// # Panics
/// * If the bank version is not current
/// * If there are insufficient funds in the bank to fulfill the withdrawal
/// * If the withdrawal amount exceeds the bank's available balance
public fun burn_btokens<P, T, BToken>(
    bank: &mut Bank<P, T, BToken>,
    lending_market: &mut LendingMarket<P>,
    btokens: &mut Coin<BToken>,
    mut btoken_amount: u64,
    clock: &Clock,
    ctx: &mut TxContext,
): Coin<T> {
    bank.version.assert_version_and_upgrade(CURRENT_VERSION);
    bank.compound_interest_if_any(lending_market, clock);
    
    assert!(btokens.value() != 0, EEmptyBToken);
    assert!(btokens.value() >= btoken_amount, EInvalidBtokenBalance);

    let remaining_tokens = bank.btoken_supply.supply_value() - btoken_amount;
    if (remaining_tokens < MINIMUM_LIQUIDITY) {
        let delta = MINIMUM_LIQUIDITY - remaining_tokens;
        btoken_amount = btoken_amount - delta
    };

    assert!(btoken_amount > 0, ENoBTokensToBurn);

    let btoken_input = btokens.split(btoken_amount, ctx);
    let mut tokens_to_withdraw = bank.from_btokens(lending_market, btoken_amount, clock).floor();

    bank.btoken_supply.decrease_supply(btoken_input.into_balance());

    if (bank.funds_available.value() < tokens_to_withdraw) {
        // TODO: add a slack to the tokens_to_withdraw to handle rounding errs
        bank.prepare_for_pending_withdraw(lending_market, tokens_to_withdraw, clock, ctx);
    };

    // In the edge case where the bank utilisation is at 100%, the amount withdrawn from
    // suilend might be off by 1 due to rounding, in such case, the amount available
    // will be lower than the amount requested
    let max_available = bank.funds_available.value();
    assert!(max_available + 1 >= tokens_to_withdraw, EInsufficientBankFunds);

    tokens_to_withdraw = tokens_to_withdraw.min(max_available);
    assert!(tokens_to_withdraw > 0, ENoTokensToWithdraw);

    emit_event(BurnBTokenEvent {
        user: ctx.sender(),
        bank_id: object::id(bank),
        lending_market_id: object::id(lending_market),
        withdrawn_amount: tokens_to_withdraw,
        burned_amount: btoken_amount,
    });

    coin::from_balance(bank.funds_available.split(tokens_to_withdraw), ctx)
}

/// Rebalances the bank's funds between available balance and deployed funds in the lending market
/// to maintain the target utilization rate within the specified buffer range.
///
/// If the effective utilization is below target - buffer, deploys additional funds to the lending market.
/// If the effective utilization is above target + buffer, recalls funds from the lending market.
/// Does nothing if utilization is within the target range or if lending is not initialized.
///
/// # Arguments
/// * `bank` - The bank to rebalance
/// * `lending_market` - The lending market where funds are deployed
/// * `clock` - Clock for timing
/// * `ctx` - Transaction context
///
/// # Panics
/// * If the bank version is not current
public fun rebalance<P, T, BToken>(
    bank: &mut Bank<P, T, BToken>,
    lending_market: &mut LendingMarket<P>,
    clock: &Clock,
    ctx: &mut TxContext,
) {
    bank.version.assert_version_and_upgrade(CURRENT_VERSION);
    bank.compound_interest_if_any(lending_market, clock);

    if (bank.lending.is_none()) {
        return
    };

    let funds_deployed = bank.funds_deployed(lending_market, clock).floor();
    let effective_utilisation_bps = bank_math::compute_utilisation_bps(
        bank.funds_available.value(),
        funds_deployed,
    );

    let target_utilisation_bps = bank.target_utilisation_bps_unchecked();
    let buffer_bps = bank.utilisation_buffer_bps();

    if (effective_utilisation_bps < target_utilisation_bps - buffer_bps) {
        let amount_to_deploy = bank_math::compute_amount_to_deploy(
            bank.funds_available.value(),
            funds_deployed,
            target_utilisation_bps,
        );

        bank.deploy(
            lending_market,
            amount_to_deploy,
            clock,
            ctx,
        );
    } else if (effective_utilisation_bps > target_utilisation_bps + buffer_bps) {
        let amount_to_recall = bank_math::compute_amount_to_recall(
            bank.funds_available.value(),
            0,
            funds_deployed,
            target_utilisation_bps,
        );

        bank.recall(
            lending_market,
            amount_to_recall,
            clock,
            ctx,
        );
    };
}

// ====== Admin Functions =====

public fun set_utilisation_bps<P, T, BToken>(
    bank: &mut Bank<P, T, BToken>,
    _: &GlobalAdmin,
    target_utilisation_bps: u16,
    utilisation_buffer_bps: u16,
) {
    bank.version.assert_version_and_upgrade(CURRENT_VERSION);
    assert!(bank.lending.is_some(), ELendingNotActive);
    assert!(
        target_utilisation_bps + utilisation_buffer_bps <= 10_000,
        EUtilisationRangeAboveHundredPercent,
    );
    assert!(target_utilisation_bps >= utilisation_buffer_bps, EUtilisationRangeBelowZeroPercent);

    let lending = bank.lending.borrow_mut();

    lending.target_utilisation_bps = target_utilisation_bps;
    lending.utilisation_buffer_bps = utilisation_buffer_bps;
}

entry fun migrate<P, T, BToken>(bank: &mut Bank<P, T, BToken>, _admin: &GlobalAdmin) {
    bank.version.migrate_(CURRENT_VERSION);
}

// ====== Package Functions =====

public(package) fun create_bank<P, T, BToken: drop>(
    registry: &mut Registry,
    meta_t: &CoinMetadata<T>,
    meta_b: &mut CoinMetadata<BToken>,
    btoken_treasury: TreasuryCap<BToken>,
    lending_market: &LendingMarket<P>,
    ctx: &mut TxContext,
): Bank<P, T, BToken> {
    assert!(btoken_treasury.total_supply() == 0, EBTokenSupplyMustBeZero);

    update_btoken_metadata(meta_t, meta_b, &btoken_treasury);

    let bank = Bank<P, T, BToken> {
        id: object::new(ctx),
        funds_available: balance::zero(),
        lending: none(),
        min_token_block_size: MIN_TOKEN_BLOCK_SIZE,
        btoken_supply: btoken_treasury.treasury_into_supply(),
        version: version::new(CURRENT_VERSION),
    };

<<<<<<< HEAD
    registry.add_bank<_, T>(&bank);

    emit_event(NewBankEvent {
=======
    let event = NewBankEvent {
>>>>>>> c27d6e79
        bank_id: object::id(&bank),
        coin_type: get<T>(),
        btoken_type: get<BToken>(),
        lending_market_id: object::id(lending_market),
        lending_market_type: get<P>(),
    };
    
    registry.register_bank(
        event.bank_id,
        event.coin_type,
        event.btoken_type,
        event.lending_market_id,
        event.lending_market_type,
    );

    emit_event(event);

    bank
}

// Package is added to allow testing
public(package) fun prepare_for_pending_withdraw<P, T, BToken>(
    bank: &mut Bank<P, T, BToken>,
    lending_market: &mut LendingMarket<P>,
    withdraw_amount: u64,
    clock: &Clock,
    ctx: &mut TxContext,
) {
    bank.version.assert_version_and_upgrade(CURRENT_VERSION);

    if (bank.lending.is_none()) {
        return
    };

    let amount_to_recall = {
        let lending = bank.lending.borrow();

        bank_math::compute_recall_for_pending_withdraw(
            bank.funds_available.value(),
            withdraw_amount,
            bank.funds_deployed(lending_market, clock).floor(),
            lending.target_utilisation_bps as u64,
            lending.utilisation_buffer_bps as u64,
        )
    };

    bank.recall(
        lending_market,
        amount_to_recall,
        clock,
        ctx,
    )
}

public(package) fun assert_btoken_type<T, BToken>() {
    let type_reflection_t = get_type_reflection<T>();
    let type_reflection_btoken = get_type_reflection<BToken>();

    let mut expected_btoken_type = string::utf8(b"B_");
    string::append(&mut expected_btoken_type, type_reflection_t);
    assert!(type_reflection_btoken == expected_btoken_type, EBTokenTypeInvalid);
}

public(package) fun total_funds<P, T, BToken>(
    bank: &Bank<P, T, BToken>,
    lending_market: &LendingMarket<P>,
    clock: &Clock,
): Decimal {
    let funds_deployed = bank.funds_deployed(lending_market, clock);
    let total_funds = funds_deployed.add(decimal::from(bank.funds_available.value()));

    total_funds
}

public(package) fun funds_deployed<P, T, BToken>(
    bank: &Bank<P, T, BToken>,
    lending_market: &LendingMarket<P>,
    clock: &Clock,
): Decimal {
    // FundsDeployed =  cTokens * Total Supply of Funds / cToken Supply
    if (bank.lending.is_some()) {
        let reserve = vector::borrow(lending_market.reserves(), bank.reserve_array_index());
        let interest_last_update_timestamp_s = reserve.interest_last_update_timestamp_s();

        assert!(
            interest_last_update_timestamp_s == clock.timestamp_ms() / 1000,
            ECompoundedInterestNotUpdated,
        );

        let ctoken_ratio = reserve.ctoken_ratio();

        decimal::from(bank.lending.borrow().ctokens).mul(ctoken_ratio)
    } else {
        decimal::from(0)
    }
}

// ====== Private Functions =====

public(package) fun to_btokens<P, T, BToken>(
    bank: &Bank<P, T, BToken>,
    lending_market: &LendingMarket<P>,
    amount: u64,
    clock: &Clock,
): Decimal {
    let (total_funds, btoken_supply) = bank.btoken_ratio(lending_market, clock);
    // Divides by btoken ratio
    decimal::from(amount).mul(btoken_supply).div(total_funds)
}

public(package) fun from_btokens<P, T, BToken>(
    bank: &Bank<P, T, BToken>,
    lending_market: &LendingMarket<P>,
    btoken_amount: u64,
    clock: &Clock,
): Decimal {
    let (total_funds, btoken_supply) = bank.btoken_ratio(lending_market, clock);
    // Multiplies by btoken ratio
    decimal::from(btoken_amount).mul(total_funds).div(btoken_supply)
}

fun deploy<P, T, BToken>(
    bank: &mut Bank<P, T, BToken>,
    lending_market: &mut LendingMarket<P>,
    amount_to_deploy: u64,
    clock: &Clock,
    ctx: &mut TxContext,
) {
    let lending = bank.lending.borrow();

    if (amount_to_deploy < bank.min_token_block_size) {
        return
    };

    let balance_to_lend = bank.funds_available.split(amount_to_deploy);

    let c_tokens = lending_market.deposit_liquidity_and_mint_ctokens<P, T>(
        lending.reserve_array_index,
        clock,
        coin::from_balance(balance_to_lend, ctx),
        ctx,
    );

    let ctoken_amount = c_tokens.value();

    lending_market.deposit_ctokens_into_obligation(
        lending.reserve_array_index,
        &lending.obligation_cap,
        clock,
        c_tokens,
        ctx,
    );

    let lending = bank.lending.borrow_mut();
    lending.ctokens = lending.ctokens + ctoken_amount;

    emit_event(DeployEvent {
        bank_id: object::id(bank),
        lending_market_id: object::id(lending_market),
        deployed_amount: amount_to_deploy,
        ctokens_minted: ctoken_amount,
    });
}

fun recall<P, T, BToken>(
    bank: &mut Bank<P, T, BToken>,
    lending_market: &mut LendingMarket<P>,
    amount_to_recall: u64,
    clock: &Clock,
    ctx: &mut TxContext,
) {
    let lending = bank.lending.borrow();

    if (amount_to_recall == 0) {
        return
    };

    let amount_to_recall = amount_to_recall.max(bank.min_token_block_size);
    let ctoken_amount = bank.ctoken_amount(lending_market, amount_to_recall);

    let ctokens: Coin<CToken<P, T>> = lending_market.withdraw_ctokens(
        lending.reserve_array_index,
        &lending.obligation_cap,
        clock,
        ctoken_amount.ceil(),
        ctx,
    );

    let ctoken_amount = ctokens.value();

    let coin_recalled = lending_market.redeem_ctokens_and_withdraw_liquidity(
        bank.lending.borrow().reserve_array_index,
        clock,
        ctokens,
        none(), // rate_limiter_exemption
        ctx,
    );

    let recalled_amount = coin_recalled.value();

    let lending = bank.lending.borrow_mut();
    lending.ctokens = lending.ctokens - ctoken_amount;

    bank.funds_available.join(coin_recalled.into_balance());

    let reserves = lending_market.reserves();
    let reserve = reserves.borrow(lending.reserve_array_index);
    let ctoken_ratio = reserve.ctoken_ratio();

    // Note: the amount of funds deployed is different from the previous assertion
    assert!(
        decimal::from(lending.ctokens).mul(ctoken_ratio).floor() >= bank.funds_deployed(lending_market, clock).floor(),
        ECTokenRatioTooLow,
    );

    emit_event(RecallEvent {
        bank_id: object::id(bank),
        lending_market_id: object::id(lending_market),
        recalled_amount: recalled_amount,
        ctokens_burned: ctoken_amount,
    });
}

// Given how much tokens we want to withdraw from the lending market,
// how many ctokens do we need to burn
fun ctoken_amount<P, T, BToken>(
    bank: &Bank<P, T, BToken>,
    lending_market: &LendingMarket<P>,
    amount: u64,
): Decimal {
    let reserves = lending_market.reserves();
    let lending = bank.lending.borrow();
    let reserve = reserves.borrow(lending.reserve_array_index);
    let ctoken_ratio = reserve.ctoken_ratio();

    decimal::from(amount).div(ctoken_ratio)
}

fun btoken_ratio<P, T, BToken>(
    bank: &Bank<P, T, BToken>,
    lending_market: &LendingMarket<P>,
    clock: &Clock,
): (Decimal, Decimal) {
    // this branch is only used once -- when the bank is first initialized and has
    // zero deposits. after that, borrows and redemptions won't let the btokn supply fall
    // below MIN_AVAILABLE_AMOUNT - TODO: add MIN_AVAILABLE_AMOUNT
    if (bank.btoken_supply.supply_value() == 0) {
        (decimal::from(1), decimal::from(1))
    } else {
        (total_funds(bank, lending_market, clock), decimal::from(bank.btoken_supply.supply_value()))
    }
}

fun update_btoken_metadata<T, BToken: drop>(
    meta_a: &CoinMetadata<T>,
    meta_btoken: &mut CoinMetadata<BToken>,
    treasury_btoken: &TreasuryCap<BToken>,
) {
    assert_btoken_type<T, BToken>();
    assert!(meta_btoken.get_decimals() == 9, EInvalidBTokenDecimals);

    // Construct and set the LP token name
    let mut btoken_name = string::utf8(b"bToken ");
    btoken_name.append(meta_a.get_symbol().to_string());
    treasury_btoken.update_name(meta_btoken, btoken_name);

    // Construct and set the LP token symbol
    let mut btoken_symbol = ascii::string(b"b");
    btoken_symbol.append(meta_a.get_symbol());
    treasury_btoken.update_symbol(meta_btoken, btoken_symbol);

    // Set the description
    treasury_btoken.update_description(meta_btoken, string::utf8(b"Steamm bToken"));

    // Set the icon URL
    treasury_btoken.update_icon_url(meta_btoken, ascii::string(BTOKEN_ICON_URL));
}

public(package) fun compound_interest_if_any<P, T, BToken>(
    bank: &Bank<P, T, BToken>,
    lending_market: &mut LendingMarket<P>,
    clock: &Clock,
) {
    if (bank.lending.is_some()) {
        lending_market.compound_interest<P>(bank.reserve_array_index(), clock);
    }
}

// ====== View Functions =====

public fun needs_rebalance<P, T, BToken>(
    bank: &Bank<P, T, BToken>,
    lending_market: &LendingMarket<P>,
    clock: &Clock,
): NeedsRebalance {
    if (bank.lending.is_none()) {
        return NeedsRebalance { needs_rebalance: false }
    };

    let effective_utilisation_bps = bank.effective_utilisation_bps(lending_market, clock);
    let target_utilisation_bps = bank.target_utilisation_bps_unchecked();
    let buffer_bps = bank.utilisation_buffer_bps_unchecked();

    let needs_rebalance = if (
        effective_utilisation_bps <= target_utilisation_bps + buffer_bps && effective_utilisation_bps >= target_utilisation_bps - buffer_bps
    ) { false } else { true };

    NeedsRebalance { needs_rebalance }
}

public fun lending<P, T, BToken>(bank: &Bank<P, T, BToken>): &Option<Lending<P>> { &bank.lending }

public(package) fun effective_utilisation_bps<P, T, BToken>(
    bank: &Bank<P, T, BToken>,
    lending_market: &LendingMarket<P>,
    clock: &Clock,
): u64 {
    bank_math::compute_utilisation_bps(
        bank.funds_available.value(),
        bank.funds_deployed(lending_market, clock).floor(),
    )
}

public fun target_utilisation_bps<P, T, BToken>(bank: &Bank<P, T, BToken>): u64 {
    if (bank.lending.is_some()) {
        bank.target_utilisation_bps_unchecked()
    } else { 0 }
}

public fun utilisation_buffer_bps<P, T, BToken>(bank: &Bank<P, T, BToken>): u64 {
    if (bank.lending.is_some()) {
        bank.utilisation_buffer_bps_unchecked()
    } else { 0 }
}

public fun funds_available<P, T, BToken>(bank: &Bank<P, T, BToken>): &Balance<T> {
    &bank.funds_available
}

public fun target_utilisation_bps_unchecked<P, T, BToken>(bank: &Bank<P, T, BToken>): u64 {
    bank.lending.borrow().target_utilisation_bps as u64
}

public fun utilisation_buffer_bps_unchecked<P, T, BToken>(bank: &Bank<P, T, BToken>): u64 {
    bank.lending.borrow().utilisation_buffer_bps as u64
}

public fun reserve_array_index<P, T, BToken>(bank: &Bank<P, T, BToken>): u64 {
    bank.lending.borrow().reserve_array_index
}

public fun minimum_liquidity(): u64 { MINIMUM_LIQUIDITY }

// ===== Events =====

public struct NewBankEvent has copy, drop, store {
    bank_id: ID,
    coin_type: TypeName,
    btoken_type: TypeName,
    lending_market_id: ID,
    lending_market_type: TypeName,
}

public struct MintBTokenEvent has copy, drop, store {
    user: address,
    bank_id: ID,
    lending_market_id: ID,
    deposited_amount: u64,
    minted_amount: u64,
}

public struct BurnBTokenEvent has copy, drop, store {
    user: address,
    bank_id: ID,
    lending_market_id: ID,
    withdrawn_amount: u64,
    burned_amount: u64,
}

public struct DeployEvent has copy, drop, store {
    bank_id: ID,
    lending_market_id: ID,
    deployed_amount: u64,
    ctokens_minted: u64,
}

public struct RecallEvent has copy, drop, store {
    bank_id: ID,
    lending_market_id: ID,
    recalled_amount: u64,
    ctokens_burned: u64,
}

public struct NeedsRebalance has copy, drop, store {
    needs_rebalance: bool,
}

// ===== Test-Only Functions =====

#[test_only]
public(package) fun mock_min_token_block_size<P, T, BToken>(
    bank: &mut Bank<P, T, BToken>,
    amount: u64,
) {
    bank.min_token_block_size = amount;
}

#[test_only]
public(package) fun deposit_for_testing<P, T, BToken>(bank: &mut Bank<P, T, BToken>, amount: u64) {
    bank
        .funds_available
        .join(
            balance::create_for_testing(amount),
        );
}

#[test_only]
public(package) fun withdraw_for_testing<P, T, BToken>(
    bank: &mut Bank<P, T, BToken>,
    amount: u64,
): Balance<T> {
    bank
        .funds_available
        .split(
            amount,
        )
}

#[test_only]
public(package) fun set_utilisation_bps_for_testing<P, T, BToken>(
    bank: &mut Bank<P, T, BToken>,
    target_utilisation_bps: u16,
    utilisation_buffer_bps: u16,
) {
    bank.lending.borrow_mut().target_utilisation_bps = target_utilisation_bps;
    bank.lending.borrow_mut().utilisation_buffer_bps = utilisation_buffer_bps;
}

#[test_only]
public fun needs_rebalance_after_inflow<P, T, BToken>(
    bank: &Bank<P, T, BToken>,
    lending_market: &LendingMarket<P>,
    amount: u64,
    clock: &Clock,
): bool {
    if (bank.lending.is_none()) {
        return false
    };

    let funds_deployed = bank.funds_deployed(lending_market, clock).floor();

    let effective_utilisation_bps = bank_math::compute_utilisation_bps(
        bank.funds_available.value() + amount,
        funds_deployed,
    );
    let target_utilisation_bps = bank.target_utilisation_bps_unchecked();
    let buffer_bps = bank.utilisation_buffer_bps_unchecked();

    if (
        effective_utilisation_bps <= target_utilisation_bps + buffer_bps && effective_utilisation_bps >= target_utilisation_bps - buffer_bps
    ) { false } else { true }
}

#[test_only]
public fun needs_rebalance_after_outflow<P, T, BToken>(
    bank: &Bank<P, T, BToken>,
    lending_market: &LendingMarket<P>,
    btoken_amount: u64,
    clock: &Clock,
): bool {
    if (bank.lending.is_none()) {
        return false
    };

    let funds_deployed = bank.funds_deployed(lending_market, clock).floor();
    let amount = bank.from_btokens(lending_market, btoken_amount, clock).floor();

    if (amount > bank.funds_available.value()) {
        return true
    };

    let effective_utilisation_bps = bank_math::compute_utilisation_bps(
        bank.funds_available.value() - amount,
        funds_deployed,
    );
    let target_utilisation_bps = bank.target_utilisation_bps_unchecked();
    let buffer_bps = bank.utilisation_buffer_bps_unchecked();

    if (
        effective_utilisation_bps <= target_utilisation_bps + buffer_bps && effective_utilisation_bps >= target_utilisation_bps - buffer_bps
    ) { false } else { true }
}

#[test_only]
public fun needs_rebalance_(needs_rebalance: NeedsRebalance): bool { needs_rebalance.needs_rebalance } <|MERGE_RESOLUTION|>--- conflicted
+++ resolved
@@ -399,13 +399,7 @@
         version: version::new(CURRENT_VERSION),
     };
 
-<<<<<<< HEAD
-    registry.add_bank<_, T>(&bank);
-
-    emit_event(NewBankEvent {
-=======
     let event = NewBankEvent {
->>>>>>> c27d6e79
         bank_id: object::id(&bank),
         coin_type: get<T>(),
         btoken_type: get<BToken>(),
