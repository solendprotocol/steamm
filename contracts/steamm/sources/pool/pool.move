/// AMM Pool module. It contains the core logic of the of the AMM,
/// such as the deposit and redeem logic, which is exposed and should be
/// called directly. Is also exports an intializer and swap method to be
/// called by the quoter modules.
module steamm::pool;

use std::ascii;
use std::string;
use std::type_name::{get, TypeName};
use steamm::events::emit_event;
use steamm::registry::Registry;
use steamm::fees::{Self, Fees, FeeConfig};
use steamm::global_admin::GlobalAdmin;
use steamm::math::safe_mul_div_up;
use steamm::pool_math;
use steamm::quote::{Self, SwapQuote, SwapFee, DepositQuote, RedeemQuote};
use steamm::version::{Self, Version};
use sui::balance::{Self, Balance, Supply};
use sui::coin::{Self, Coin, TreasuryCap, CoinMetadata};
use sui::transfer::public_transfer;
use sui::tx_context::sender;

public use fun steamm::cpmm::swap as Pool.cpmm_swap;
public use fun steamm::cpmm::quote_swap as Pool.cpmm_quote_swap;
public use fun steamm::cpmm::k as Pool.cpmm_k;

// ===== Constants =====

// Protocol Fee numerator in basis points
const SWAP_FEE_NUMERATOR: u64 = 2_000;
// Protocol Fee denominator in basis points (100%)
const BPS_DENOMINATOR: u64 = 10_000;
// Minimum liquidity burned during
// the seed depositing phase
const MINIMUM_LIQUIDITY: u64 = 1_000;

const CURRENT_VERSION: u16 = 1;
const LP_ICON_URL: vector<u8> = b"https://suilend-assets.s3.us-east-2.amazonaws.com/steamm/STEAMM+LP+Token.svg";

// ===== Errors =====

/// Error when LP token decimals are not 9
const EInvalidLpDecimals: u64 = 0;
/// Error when trying to initialize a pool with non-zero LP supply
const ELpSupplyMustBeZero: u64 = 1;
/// Error when swap fee bps is not one of the allowed values
const EInvalidSwapFeeBpsType: u64 = 2;
// Occurs when the swap amount_out is below the
// minimum amount out declared
const ESwapExceedsSlippage: u64 = 3;
// When the coin output exceeds the amount of reserves
// available
const EOutputExceedsLiquidity: u64 = 4;
// Assert that the reserve to lp supply ratio updates
// in favor of of the pool. This error should not occur
const ELpSupplyToReserveRatioViolation: u64 = 5;
// The swap leads to zero output amount
const ESwapOutputAmountIsZero: u64 = 6;
// When the user coin object does not have enough balance to fulfil the swap
const EInsufficientFunds: u64 = 7;
// When creating a pool and the type `A` and `B` are duplicated
const ETypeAandBDuplicated: u64 = 8;
// Empty LP Token when redeeming liquidity
const ELpTokenEmpty: u64 = 9;
// Empty coin A and B when depositing or swapping
const EEmptyCoins: u64 = 9;
const EEmptyLpCoin: u64 = 10;

// ===== Structs =====

/// AMM pool object. This object is the top-level object and sits at the
/// core of the protocol. The generic types `A` and `B` correspond to the
/// associated coin types of the AMM. The `Quoter` type corresponds to the
/// type of the associated quoter module, which is itself the state object of said
/// quoter, meant to store implementation-specific data. The pool object contains
/// the core of the AMM logic, which all quoters rely on.
///
/// It stores the pool's liquidity, protocol fees, the lp supply object
/// as well as the inner state of the associated Quoter.
///
/// The pool object is mostly responsible to providing the liquidity depositing
/// and withdrawal logic, which can be directly called without relying on a quoter's wrapper,
/// as well as the computation of the fees for a given swap. From a perspective of the pool
/// module, the Pool does not rely on the quoter as a trustfull oracle for computing fees.
/// Instead the Pool will compute fees on the amount_out of the swap and therefore
/// inform the quoter on what the fees will be for the given swap.
///
/// Moreover this object also exports an initalizer and a swap method which
/// are meant to be called by the associated quoter module.
public struct Pool<phantom A, phantom B, Quoter: store, phantom LpType: drop> has key, store {
    id: UID,
    // Inner state of the quoter
    quoter: Quoter,
    balance_a: Balance<A>,
    balance_b: Balance<B>,
    // Tracks the supply of lp tokens
    lp_supply: Supply<LpType>,
    protocol_fees: Fees<A, B>,
    // Pool fee configuration
    pool_fee_config: FeeConfig,
    // Lifetime trading and fee data
    trading_data: TradingData,
    version: Version,
}

public struct TradingData has store {
    // swap a2b
    swap_a_in_amount: u128,
    swap_b_out_amount: u128,
    // swap b2a
    swap_a_out_amount: u128,
    swap_b_in_amount: u128,
    // protocol fees
    protocol_fees_a: u64,
    protocol_fees_b: u64,
    // pool fees
    pool_fees_a: u64,
    pool_fees_b: u64,
}

// ===== Public Functions =====

/// Adds liquidity to the AMM Pool and mints LP tokens for the depositor.
/// In respect to the initial deposit, the first supply value `minimum_liquidity`
/// is frozen to prevent inflation attacks.
/// This function ensures that liquidity is added to the pool in a
/// balanced manner, maintaining the pool's reserves and LP supply ratio.
///
/// # Arguments
///
/// * `pool` - The AMM pool to deposit liquidity into
/// * `coin_a` - The first coin to deposit
/// * `coin_b` - The second coin to deposit
/// * `max_a` - Maximum amount of coin A to deposit
/// * `max_b` - Maximum amount of coin B to deposit
///
/// # Returns
///
/// A tuple containing:
/// - `Coin<LpType>`: The minted LP tokens for the depositor.
/// - `DepositResult`: An object containing details of the deposit, including the amounts of coins `A` and `B` deposited and the number of LP tokens minted.
///
/// # Panics
///
/// - If `max` params lead to an invalid ratio
/// - If resulting deposit amounts violate slippage defined by `min` params
/// - If results in an inconsisten reserve-to-LP supply ratio
public fun deposit_liquidity<A, B, Quoter: store, LpType: drop>(
    pool: &mut Pool<A, B, Quoter, LpType>,
    coin_a: &mut Coin<A>,
    coin_b: &mut Coin<B>,
    max_a: u64,
    max_b: u64,
    ctx: &mut TxContext,
): (Coin<LpType>, DepositResult) {
    pool.version.assert_version_and_upgrade(CURRENT_VERSION);
    assert!(!(coin_a.value() == 0 && coin_b.value() == 0), EEmptyCoins);

    // Compute token deposits and delta lp tokens
    let quote = quote_deposit_(
        pool,
        max_a,
        max_b,
    );

    let initial_lp_supply = pool.lp_supply.supply_value();
    let (initial_total_funds_a, initial_total_funds_b) = pool.balance_amounts();

    let balance_a = coin_a.balance_mut().split(quote.deposit_a());
    let balance_b = coin_b.balance_mut().split(quote.deposit_b());

    // Add liquidity to pool
    pool.balance_a.join(balance_a);
    pool.balance_b.join(balance_b);

    // Mint LP Tokens
    let mut lp_coins = coin::from_balance(
        pool.lp_supply.increase_supply(quote.mint_lp()),
        ctx,
    );

    // Emit event
    let result = DepositResult {
        user: sender(ctx),
        pool_id: object::id(pool),
        deposit_a: quote.deposit_a(),
        deposit_b: quote.deposit_b(),
        mint_lp: quote.mint_lp(),
        balance_a: pool.balance_a.value(),
        balance_b: pool.balance_b.value(),
    };

    emit_event(result);

    // Lock minimum liquidity if initial seed liquidity - prevents inflation attack
    if (quote.initial_deposit()) {
        public_transfer(lp_coins.split(MINIMUM_LIQUIDITY, ctx), @0x0);
    };

    assert!(lp_coins.value() > 0, EEmptyLpCoin);

    assert_lp_supply_reserve_ratio(
        initial_total_funds_a,
        initial_lp_supply,
        pool.balance_amount_a(),
        pool.lp_supply.supply_value(),
    );

    assert_lp_supply_reserve_ratio(
        initial_total_funds_b,
        initial_lp_supply,
        pool.balance_amount_b(),
        pool.lp_supply.supply_value(),
    );

    (lp_coins, result)
}

/// Redeems liquidity from the AMM Pool by burning LP tokens and
/// withdrawing the corresponding coins `A` and `B`.
///
/// Liquidity is redeemed from the pool in a balanced manner,
/// maintaining the pool's reserves and LP supply ratio.
///
/// # Arguments
///
/// * `pool` - The pool object to redeem liquidity from
/// * `lp_tokens` - The LP tokens to burn
/// * `min_a` - Minimum amount of coin A to receive (for slippage protection)
/// * `min_b` - Minimum amount of coin B to receive (for slippage protection)
///
/// # Returns
///
/// A tuple containing:
/// - `Coin<A>`: The withdrawn amount of coin `A`.
/// - `Coin<B>`: The withdrawn amount of coin `B`.
/// - `RedeemResult`: An object containing details of the redeem transaction,
/// including the amounts of coins `A` and `B` withdrawn and the
/// number of LP tokens burned.
///
/// # Panics
///
/// - If it results in an inconsistent reserve-to-LP supply ratio
/// - If it results in withdraw amounts that violate the slippage `min` params
public fun redeem_liquidity<A, B, Quoter: store, LpType: drop>(
    pool: &mut Pool<A, B, Quoter, LpType>,
    lp_tokens: Coin<LpType>,
    min_a: u64,
    min_b: u64,
    ctx: &mut TxContext,
): (Coin<A>, Coin<B>, RedeemResult) {
    assert!(lp_tokens.value() > 0, ELpTokenEmpty);
    pool.version.assert_version_and_upgrade(CURRENT_VERSION);

    // Compute amounts to withdraw
    let quote = quote_redeem_(
        pool,
        lp_tokens.value(),
        min_a,
        min_b,
    );

    let initial_lp_supply = pool.lp_supply.supply_value();
    let initial_reserve_a = pool.balance_amount_a();
    let initial_reserve_b = pool.balance_amount_b();
    let lp_burn = lp_tokens.value();

    assert!(quote.burn_lp() == lp_burn, 0);

    // Burn LP Tokens
    pool.lp_supply.decrease_supply(lp_tokens.into_balance());

    // Withdraw
    let balance_a = pool.balance_a.split(quote.withdraw_a());
    let balance_b = pool.balance_b.split(quote.withdraw_b());

    // Prepare tokens to send
    let tokens_a = coin::from_balance(
        balance_a,
        ctx,
    );
    let tokens_b = coin::from_balance(
        balance_b,
        ctx,
    );

    assert_lp_supply_reserve_ratio(
        initial_reserve_a,
        initial_lp_supply,
        pool.balance_amount_a(),
        pool.lp_supply.supply_value(),
    );

    assert_lp_supply_reserve_ratio(
        initial_reserve_b,
        initial_lp_supply,
        pool.balance_amount_b(),
        pool.lp_supply.supply_value(),
    );

    // Emit events
    let result = RedeemResult {
        user: sender(ctx),
        pool_id: object::id(pool),
        withdraw_a: tokens_a.value(),
        withdraw_b: tokens_b.value(),
        burn_lp: lp_burn,
        balance_a: pool.balance_a.value(),
        balance_b: pool.balance_b.value(),
    };

    emit_event(result);

    (tokens_a, tokens_b, result)
}

/// Quotes the amount of LP tokens that will be minted for a given deposit of tokens A and B.
/// This function calculates the optimal deposit amounts while respecting the maximum amounts specified.
///
/// # Arguments
///
/// * `pool` - The pool object containing current reserves and LP supply
/// * `max_a` - Maximum amount of token A to deposit
/// * `max_b` - Maximum amount of token B to deposit
///
/// # Returns
///
/// `DepositQuote`: A quote containing the optimal deposit amounts and expected LP tokens to be minted
public fun quote_deposit<A, B, Quoter: store, LpType: drop>(
    pool: &Pool<A, B, Quoter, LpType>,
    max_a: u64,
    max_b: u64,
): DepositQuote {
    quote_deposit_(
        pool,
        max_a,
        max_b,
    )
}

/// Quotes the redemption of LP tokens for underlying tokens A and B.
/// This function calculates how many tokens A and B will be received when burning LP tokens.
///
/// # Arguments
///
/// * `pool` - The pool object containing current reserves and LP supply
/// * `lp_tokens` - Amount of LP tokens to burn
///
/// # Returns
///
/// `RedeemQuote`: A quote containing the amounts of tokens A and B to be received and any fees
public fun quote_redeem<A, B, Quoter: store, LpType: drop>(
    pool: &Pool<A, B, Quoter, LpType>,
    lp_tokens: u64,
): RedeemQuote {
    quote_redeem_(
        pool,
        lp_tokens,
        0,
        0,
    )
}

// ===== Admin Functions =====

public fun collect_protocol_fees<A, B, Quoter: store, LpType: drop>(
    pool: &mut Pool<A, B, Quoter, LpType>,
    _global_admin: &GlobalAdmin,
    ctx: &mut TxContext,
): (Coin<A>, Coin<B>) {
    pool.version.assert_version_and_upgrade(CURRENT_VERSION);

    let (fees_a, fees_b) = pool.protocol_fees.withdraw();

    (coin::from_balance(fees_a, ctx), coin::from_balance(fees_b, ctx))
}

entry fun migrate<A, B, Quoter: store, LpType: drop>(
    pool: &mut Pool<A, B, Quoter, LpType>,
    _admin: &GlobalAdmin,
) {
    pool.version.migrate_(CURRENT_VERSION);
}

// ===== Package Functions =====

/// Initializes and returns a new AMM Pool along with its associated PoolCap.
/// The pool is initialized with zero balances for both coin types `A` and `B`,
/// specified protocol fees, and the provided swap fee. The pool's LP supply
/// object is initialized at zero supply.
///
/// This function is meant to be called by the quoter module and therefore it
/// it witness-protected.
///
/// # Arguments
///
/// * `meta_a` - Coin metadata for token A
/// * `meta_b` - Coin metadata for token B
/// * `meta_lp` - Mutable coin metadata for LP token
/// * `lp_treasury` - Treasury capability for LP token
/// * `swap_fee_bps` - Pool swap fee in basis points
/// * `quoter` - Quoter implementation for pool
///
/// # Returns
///
/// A tuple containing:
/// - `Pool<A, B, Quoter, LpType>`: The created AMM pool object.
/// - `PoolCap<A, B, Quoter, LpType>`: The associated pool capability object.
///
/// # Panics
///
/// This function will panic if:
/// - `swap_fee_bps` is greater than or equal to `BPS_DENOMINATOR`
/// - `lp_treasury` has non-zero total supply
public(package) fun new<A, B, Quoter: store, LpType: drop>(
    registry: &mut Registry,
    swap_fee_bps: u64,
    quoter: Quoter,
    meta_a: &CoinMetadata<A>,
    meta_b: &CoinMetadata<B>,
    meta_lp: &mut CoinMetadata<LpType>,
    lp_treasury: TreasuryCap<LpType>,
    ctx: &mut TxContext,
): Pool<A, B, Quoter, LpType> {
    assert!(lp_treasury.total_supply() == 0, ELpSupplyMustBeZero);
    assert_swap_fee_bps(swap_fee_bps);
    assert!(get<A>() != get<B>(), ETypeAandBDuplicated);

    update_lp_metadata(meta_a, meta_b, meta_lp, &lp_treasury);

    let lp_supply = lp_treasury.treasury_into_supply();

    let pool = Pool {
        id: object::new(ctx),
        quoter,
        balance_a: balance::zero(),
        balance_b: balance::zero(),
        protocol_fees: fees::new(SWAP_FEE_NUMERATOR, BPS_DENOMINATOR, 0),
        pool_fee_config: fees::new_config(swap_fee_bps, BPS_DENOMINATOR, 0),
        lp_supply,
        trading_data: TradingData {
            swap_a_in_amount: 0,
            swap_b_out_amount: 0,
            swap_a_out_amount: 0,
            swap_b_in_amount: 0,
            protocol_fees_a: 0,
            protocol_fees_b: 0,
            pool_fees_a: 0,
            pool_fees_b: 0,
        },
        version: version::new(CURRENT_VERSION),
    };

    let event = NewPoolResult {
        pool_id: object::id(&pool),
        coin_type_a: get<A>(),
        coin_type_b: get<B>(),
        lp_token_type: get<LpType>(),
        quoter_type: get<Quoter>(),
        swap_fee_bps
    };
<<<<<<< HEAD

    emit_event(event);

    registry.register_pool(
        event.pool_id,
        event.coin_type_a,
        event.coin_type_b,
        event.lp_token_type,
        event.swap_fee_bps,
        event.quoter_type,
    );

=======

    emit_event(event);

    registry.register_pool(
        event.pool_id,
        event.coin_type_a,
        event.coin_type_b,
        event.lp_token_type,
        event.swap_fee_bps,
        event.quoter_type,
    );

>>>>>>> ef870b69
    pool
}

/// Executes inner swap logic that is generalised accross all quoters. It takes
/// care of fee handling, management of fund inputs and outputs as well
/// as slippage protections.
///
/// This function is meant to be called by the quoter module and therefore it
/// it witness-protected.
///
/// # Arguments
///
/// * `pool` - The pool object containing balances and trading data
/// * `coin_a` - Coin A to be swapped
/// * `coin_b` - Coin B to be swapped
/// * `quote` - Quote object containing swap parameters and amounts
/// * `min_amount_out` - Minimum output amount for slippage protection
///
/// # Returns
///
/// `SwapResult`: An object containing details of the executed swap,
/// including input and output amounts, fees, and the direction of the swap.
///
/// # Panics
///
/// This function will panic if:
/// - `quote.amount_out()` is zero
/// - `quote.amount_out()` is less than `min_amount_out`
/// - if the `quote.amount_out()` exceeds the funds in the assocatied bank
#[allow(unused_mut_parameter)]
public(package) fun swap<A, B, Quoter: store, LpType: drop>(
    pool: &mut Pool<A, B, Quoter, LpType>,
    coin_a: &mut Coin<A>,
    coin_b: &mut Coin<B>,
    quote: SwapQuote,
    min_amount_out: u64,
    ctx: &mut TxContext,
): SwapResult {
    pool.version.assert_version_and_upgrade(CURRENT_VERSION);
    assert!(!(coin_a.value() == 0 && coin_b.value() == 0), EEmptyCoins);

    assert!(quote.amount_out() > 0, ESwapOutputAmountIsZero);
    assert!(quote.amount_out() >= min_amount_out, ESwapExceedsSlippage);

    let (protocol_fee_a, protocol_fee_b) = pool.protocol_fees.balances_mut();

    if (quote.a2b()) {
        quote.swap_inner(
            // Inputs
            &mut pool.balance_a, // total_funds_in
            coin_a, // coin_in
            &mut pool.trading_data.swap_a_in_amount, // swap_in_amount
            // Outputs
            protocol_fee_b, // protocol_fees
            &mut pool.balance_b, // total_funds_out
            coin_b, // coin_out
            &mut pool.trading_data.swap_b_out_amount, // swap_out_amount
            &mut pool.trading_data.protocol_fees_b, // protocol_fees
            &mut pool.trading_data.pool_fees_b, // pool_fees
        );
    } else {
        quote.swap_inner(
            // Inputs
            &mut pool.balance_b, // total_funds_in
            coin_b, // coin_in
            &mut pool.trading_data.swap_b_in_amount, // swap_in_amount
            // Outputs
            protocol_fee_a, // protocol_fees
            &mut pool.balance_a, // total_funds_out
            coin_a, // coin_out
            &mut pool.trading_data.swap_a_out_amount, // swap_out_amount
            &mut pool.trading_data.protocol_fees_a, // protocol_fees
            &mut pool.trading_data.pool_fees_a, // pool_fees
        );
    };

    // Emit event
    let result = SwapResult {
        user: sender(ctx),
        pool_id: object::id(pool),
        amount_in: quote.amount_in(),
        amount_out: quote.amount_out(),
        output_fees: *quote.output_fees(),
        a2b: quote.a2b(),
        balance_a: pool.balance_a.value(),
        balance_b: pool.balance_b.value(),
    };

    emit_event(result);

    result
}

public(package) fun assert_liquidity(reserve_out: u64, amount_out: u64) {
    assert!(amount_out <= reserve_out, EOutputExceedsLiquidity);
}

public(package) fun get_quote<A, B, Quoter: store, LpType: drop>(
    pool: &Pool<A, B, Quoter, LpType>,
    amount_in: u64,
    amount_out: u64,
    a2b: bool,
): SwapQuote {
    let (protocol_fees, pool_fees) = pool.compute_swap_fees_(amount_out);
    let amount_out_net = amount_out - protocol_fees - pool_fees;

    quote::quote(
        amount_in,
        amount_out_net,
        protocol_fees,
        pool_fees,
        a2b,
    )
}

public(package) fun compute_swap_fees_<A, B, Quoter: store, LpType: drop>(
    pool: &Pool<A, B, Quoter, LpType>,
    amount: u64,
): (u64, u64) {
    let (protocol_fee_num, protocol_fee_denom) = pool.protocol_fees.fee_ratio();
    let (pool_fee_num, pool_fee_denom) = pool.pool_fee_config.fee_ratio();

    let total_fees = safe_mul_div_up(amount, pool_fee_num, pool_fee_denom);
    let protocol_fees = safe_mul_div_up(total_fees, protocol_fee_num, protocol_fee_denom);
    let pool_fees = total_fees - protocol_fees;

    (protocol_fees, pool_fees)
}

public(package) fun quoter_mut<A, B, Quoter: store, LpType: drop>(
    pool: &mut Pool<A, B, Quoter, LpType>,
): &mut Quoter {
    &mut pool.quoter
}

// ===== View & Getters =====

public fun balance_amounts<A, B, Quoter: store, LpType: drop>(
    pool: &Pool<A, B, Quoter, LpType>,
): (u64, u64) {
    (pool.balance_amount_a(), pool.balance_amount_b())
}

public fun balance_amount_a<A, B, Quoter: store, LpType: drop>(
    pool: &Pool<A, B, Quoter, LpType>,
): u64 {
    pool.balance_a.value()
}

public fun balance_amount_b<A, B, Quoter: store, LpType: drop>(
    pool: &Pool<A, B, Quoter, LpType>,
): u64 {
    pool.balance_b.value()
}

public fun protocol_fees<A, B, Quoter: store, LpType: drop>(
    pool: &Pool<A, B, Quoter, LpType>,
): &Fees<A, B> {
    &pool.protocol_fees
}

public fun pool_fee_config<A, B, Quoter: store, LpType: drop>(
    pool: &Pool<A, B, Quoter, LpType>,
): &FeeConfig {
    &pool.pool_fee_config
}

public fun lp_supply_val<A, B, Quoter: store, LpType: drop>(
    pool: &Pool<A, B, Quoter, LpType>,
): u64 {
    pool.lp_supply.supply_value()
}

public fun trading_data<A, B, Quoter: store, LpType: drop>(
    pool: &Pool<A, B, Quoter, LpType>,
): &TradingData {
    &pool.trading_data
}

public fun quoter<A, B, Quoter: store, LpType: drop>(pool: &Pool<A, B, Quoter, LpType>): &Quoter {
    &pool.quoter
}

public fun total_swap_a_in_amount(trading_data: &TradingData): u128 {
    trading_data.swap_a_in_amount
}

public fun total_swap_b_out_amount(trading_data: &TradingData): u128 {
    trading_data.swap_b_out_amount
}

public fun total_swap_a_out_amount(trading_data: &TradingData): u128 {
    trading_data.swap_a_out_amount
}

public fun total_swap_b_in_amount(trading_data: &TradingData): u128 {
    trading_data.swap_b_in_amount
}

public fun protocol_fees_a(trading_data: &TradingData): u64 { trading_data.protocol_fees_a }

public fun protocol_fees_b(trading_data: &TradingData): u64 { trading_data.protocol_fees_b }

public fun pool_fees_a(trading_data: &TradingData): u64 { trading_data.pool_fees_a }

public fun pool_fees_b(trading_data: &TradingData): u64 { trading_data.pool_fees_b }

public fun minimum_liquidity(): u64 { MINIMUM_LIQUIDITY }

// ===== Private functions =====

fun swap_inner<In, Out>(
    quote: &SwapQuote,
    // In
    reserve_in: &mut Balance<In>,
    coin_in: &mut Coin<In>,
    lifetime_in_amount: &mut u128,
    // Out
    protocol_fee_balance: &mut Balance<Out>,
    reserve_out: &mut Balance<Out>,
    coin_out: &mut Coin<Out>,
    lifetime_out_amount: &mut u128,
    lifetime_protocol_fee: &mut u64,
    lifetime_pool_fee: &mut u64,
) {
    assert!(quote.amount_out() <= reserve_out.value(), EOutputExceedsLiquidity);
    assert!(coin_in.value() >= quote.amount_in(), EInsufficientFunds);

    let balance_in = coin_in.balance_mut().split(quote.amount_in());

    // Transfers amount in
    reserve_in.join(balance_in);

    // Transfers amount out - post fees if any
    let protocol_fees = quote.output_fees().protocol_fees();
    let pool_fees = quote.output_fees().pool_fees();

    // Transfer protocol fees out
    protocol_fee_balance.join(reserve_out.split(protocol_fees));

    // Transfers amount out
    coin_out.balance_mut().join(reserve_out.split(quote.amount_out()));

    // Update trading data
    *lifetime_protocol_fee = *lifetime_protocol_fee + protocol_fees;
    *lifetime_pool_fee = *lifetime_pool_fee + pool_fees;

    *lifetime_in_amount = *lifetime_in_amount + (quote.amount_in() as u128);

    *lifetime_out_amount = *lifetime_out_amount + (quote.amount_out() as u128);
}

fun quote_deposit_<A, B, Quoter: store, LpType: drop>(
    pool: &Pool<A, B, Quoter, LpType>,
    max_a: u64,
    max_b: u64,
): DepositQuote {
    let is_initial_deposit = pool.lp_supply_val() == 0;

    // We consider the liquidity available for trading
    // as well as the net accumulated fees, as these belong to LPs
    let (reserve_a, reserve_b) = pool.balance_amounts();

    // Compute token deposits and delta lp tokens
    let (deposit_a, deposit_b, lp_tokens) = pool_math::quote_deposit(
        reserve_a,
        reserve_b,
        pool.lp_supply_val(),
        max_a,
        max_b,
    );

    quote::deposit_quote(
        is_initial_deposit,
        deposit_a,
        deposit_b,
        lp_tokens,
    )
}

fun quote_redeem_<A, B, Quoter: store, LpType: drop>(
    pool: &Pool<A, B, Quoter, LpType>,
    lp_tokens: u64,
    min_a: u64,
    min_b: u64,
): RedeemQuote {
    // We need to consider the liquidity available for trading
    // as well as the net accumulated fees, as these belong to LPs
    let (reserve_a, reserve_b) = pool.balance_amounts();

    // Compute amounts to withdraw
    let (withdraw_a, withdraw_b) = pool_math::quote_redeem(
        reserve_a,
        reserve_b,
        pool.lp_supply_val(),
        lp_tokens,
        min_a,
        min_b,
    );

    quote::redeem_quote(
        withdraw_a,
        withdraw_b,
        lp_tokens,
    )
}

fun assert_lp_supply_reserve_ratio(
    initial_reserve_a: u64,
    initial_lp_supply: u64,
    final_reserve_a: u64,
    final_lp_supply: u64,
) {
    assert!(
        (final_reserve_a as u128) * (initial_lp_supply as u128) >=
            (initial_reserve_a as u128) * (final_lp_supply as u128),
        ELpSupplyToReserveRatioViolation,
    );
}

fun assert_swap_fee_bps(swap_fee_bps: u64) {
    assert!(
        swap_fee_bps == 1 || 
        swap_fee_bps == 5 || 
        swap_fee_bps == 30 || 
        swap_fee_bps == 100 ||
        swap_fee_bps == 200,
        EInvalidSwapFeeBpsType,
    );
}

fun update_lp_metadata<A, B, LpType: drop>(
    meta_a: &CoinMetadata<A>,
    meta_b: &CoinMetadata<B>,
    meta_lp: &mut CoinMetadata<LpType>,
    treasury_lp: &TreasuryCap<LpType>,
) {
    assert!(meta_lp.get_decimals() == 9, EInvalidLpDecimals);

    // Construct and set the LP token name
    let mut lp_name = string::utf8(b"STEAMM LP ");
    lp_name.append(meta_a.get_symbol().to_string());
    lp_name.append(string::utf8(b"-"));
    lp_name.append(meta_b.get_symbol().to_string());
    treasury_lp.update_name(meta_lp, lp_name);

    // Construct and set the LP token symbol
    let mut lp_symbol = ascii::string(b"STEAMM LP ");
    lp_symbol.append(meta_a.get_symbol());
    lp_symbol.append(ascii::string(b"-"));
    lp_symbol.append(meta_b.get_symbol());
    treasury_lp.update_symbol(meta_lp, lp_symbol);

    // Set the description
    treasury_lp.update_description(meta_lp, string::utf8(b"STEAMM LP Token"));

    // Set the icon URL
    treasury_lp.update_icon_url(meta_lp, ascii::string(LP_ICON_URL));
}

// ===== Events =====

public struct NewPoolResult has copy, drop, store {
    pool_id: ID,
    coin_type_a: TypeName,
    coin_type_b: TypeName,
    quoter_type: TypeName,
    lp_token_type: TypeName,
    swap_fee_bps: u64,
}

public struct SwapResult has copy, drop, store {
    user: address,
    pool_id: ID,
    amount_in: u64,
    amount_out: u64,
    output_fees: SwapFee,
    a2b: bool,

    balance_a: u64,
    balance_b: u64,
}

public struct DepositResult has copy, drop, store {
    user: address,
    pool_id: ID,
    deposit_a: u64,
    deposit_b: u64,
    mint_lp: u64,

    balance_a: u64,
    balance_b: u64,
}

public struct RedeemResult has copy, drop, store {
    user: address,
    pool_id: ID,
    withdraw_a: u64,
    withdraw_b: u64,
    burn_lp: u64,

    balance_a: u64,
    balance_b: u64,
}

public use fun swap_result_user as SwapResult.user;
public use fun swap_result_pool_id as SwapResult.pool_id;
public use fun swap_result_amount_in as SwapResult.amount_in;
public use fun swap_result_amount_out as SwapResult.amount_out;
public use fun swap_result_protocol_fees as SwapResult.protocol_fees;
public use fun swap_result_pool_fees as SwapResult.pool_fees;
public use fun swap_result_a2b as SwapResult.a2b;

public use fun deposit_result_user as DepositResult.user;
public use fun deposit_result_pool_id as DepositResult.pool_id;
public use fun deposit_result_deposit_a as DepositResult.deposit_a;
public use fun deposit_result_deposit_b as DepositResult.deposit_b;
public use fun deposit_result_mint_lp as DepositResult.mint_lp;

public use fun redeem_result_user as RedeemResult.user;
public use fun redeem_result_pool_id as RedeemResult.pool_id;
public use fun redeem_result_withdraw_a as RedeemResult.withdraw_a;
public use fun redeem_result_withdraw_b as RedeemResult.withdraw_b;
public use fun redeem_result_burn_lp as RedeemResult.burn_lp;

public fun swap_result_user(swap_result: &SwapResult): address { swap_result.user }

public fun swap_result_pool_id(swap_result: &SwapResult): ID { swap_result.pool_id }

public fun swap_result_amount_in(swap_result: &SwapResult): u64 { swap_result.amount_in }

public fun swap_result_amount_out(swap_result: &SwapResult): u64 { swap_result.amount_out }

public fun swap_result_protocol_fees(swap_result: &SwapResult): u64 {
    swap_result.output_fees.protocol_fees()
}

public fun swap_result_pool_fees(swap_result: &SwapResult): u64 {
    swap_result.output_fees.pool_fees()
}

public fun swap_result_a2b(swap_result: &SwapResult): bool { swap_result.a2b }

public fun deposit_result_user(deposit_result: &DepositResult): address { deposit_result.user }

public fun deposit_result_pool_id(deposit_result: &DepositResult): ID { deposit_result.pool_id }

public fun deposit_result_deposit_a(deposit_result: &DepositResult): u64 {
    deposit_result.deposit_a
}

public fun deposit_result_deposit_b(deposit_result: &DepositResult): u64 {
    deposit_result.deposit_b
}

public fun deposit_result_mint_lp(deposit_result: &DepositResult): u64 { deposit_result.mint_lp }

public fun redeem_result_user(redeem_result: &RedeemResult): address { redeem_result.user }

public fun redeem_result_pool_id(redeem_result: &RedeemResult): ID { redeem_result.pool_id }

public fun redeem_result_withdraw_a(redeem_result: &RedeemResult): u64 { redeem_result.withdraw_a }

public fun redeem_result_withdraw_b(redeem_result: &RedeemResult): u64 { redeem_result.withdraw_a }

public fun redeem_result_burn_lp(redeem_result: &RedeemResult): u64 { redeem_result.burn_lp }

// ===== Test-Only =====

#[test_only]
public fun new_for_testing<A, B, Quoter: store, LpType: drop>(
    swap_fee_bps: u64,
    quoter: Quoter,
    ctx: &mut TxContext,
): Pool<A, B, Quoter, LpType> {
    let lp_treasury = coin::create_treasury_cap_for_testing(ctx);
    let lp_supply = lp_treasury.treasury_into_supply();

    Pool {
        id: object::new(ctx),
        quoter,
        balance_a: balance::zero(),
        balance_b: balance::zero(),
        protocol_fees: fees::new(SWAP_FEE_NUMERATOR, BPS_DENOMINATOR, 0),
        pool_fee_config: fees::new_config(swap_fee_bps, BPS_DENOMINATOR, 0),
        lp_supply,
        trading_data: TradingData {
            swap_a_in_amount: 0,
            swap_b_out_amount: 0,
            swap_a_out_amount: 0,
            swap_b_in_amount: 0,
            protocol_fees_a: 0,
            protocol_fees_b: 0,
            pool_fees_a: 0,
            pool_fees_b: 0,
        },
        version: version::new(CURRENT_VERSION),
    }
}

#[test_only]
<<<<<<< HEAD
=======
public(package) fun no_protocol_fees_for_testing<A, B, Quoter: store, LpType: drop>(
    pool: &mut Pool<A, B, Quoter, LpType>,
) {
    let fee_num = pool.protocol_fees.config_mut().fee_numerator_mut();
    *fee_num = 0;
}

#[test_only]
>>>>>>> ef870b69
public(package) fun no_swap_fees_for_testing<A, B, Quoter: store, LpType: drop>(
    pool: &mut Pool<A, B, Quoter, LpType>,
) {
    let fee_num = pool.pool_fee_config.fee_numerator_mut();
    *fee_num = 0;
}

#[test_only]
public(package) fun mut_reserve_a<A, B, Quoter: store, LpType: drop>(
    pool: &mut Pool<A, B, Quoter, LpType>,
    amount: u64,
    increase: bool,
) {
    if (increase) {
        pool.balance_a.join(balance::create_for_testing(amount));
    } else {
        balance::destroy_for_testing(pool.balance_a.split(amount));
    };
}

#[test_only]
public(package) fun mut_reserve_b<A, B, Quoter: store, LpType: drop>(
    pool: &mut Pool<A, B, Quoter, LpType>,
    amount: u64,
    increase: bool,
) {
    if (increase) {
        pool.balance_b.join(balance::create_for_testing(amount));
    } else {
        balance::destroy_for_testing(pool.balance_b.split(amount));
    };
}

#[test_only]
public(package) fun lp_supply_mut_for_testing<A, B, Quoter: store, LpType: drop>(
    pool: &mut Pool<A, B, Quoter, LpType>,
): &mut Supply<LpType> {
    &mut pool.lp_supply
}

#[test_only]
public(package) fun protocol_fees_mut_for_testing<A, B, Quoter: store, LpType: drop>(
    pool: &mut Pool<A, B, Quoter, LpType>,
): &mut Fees<A, B> {
    &mut pool.protocol_fees
}

#[test_only]
public(package) fun quote_deposit_impl_test<A, B, Quoter: store, LpType: drop>(
    pool: &Pool<A, B, Quoter, LpType>,
    ideal_a: u64,
    ideal_b: u64,
): DepositQuote {
    quote_deposit_(
        pool,
        ideal_a,
        ideal_b,
    )
}

#[test_only]
public(package) fun quote_redeem_impl_test<A, B, Quoter: store, LpType: drop>(
    pool: &Pool<A, B, Quoter, LpType>,
    lp_tokens: u64,
    min_a: u64,
    min_b: u64,
): RedeemQuote {
    quote_redeem_(
        pool,
        lp_tokens,
        min_a,
        min_b,
    )
}

#[test_only]
public(package) fun to_quote(result: SwapResult): SwapQuote {
    let SwapResult {
        user: _,
        pool_id: _,
        amount_in,
        amount_out,
        output_fees,
        a2b,
        balance_a: _,
        balance_b: _,
    } = result;

    quote::quote_for_testing(
        amount_in,
        amount_out,
        output_fees.protocol_fees(),
        output_fees.pool_fees(),
        a2b,
    )
}

// ===== Tests =====

#[test]
fun test_assert_lp_supply_reserve_ratio_ok() {
    // Perfect ratio
    assert_lp_supply_reserve_ratio(
        10, // initial_reserve_a
        10, // initial_lp_supply
        100, // final_reserve_a
        100, // final_lp_supply
    );

    // Ratio gets better in favor of the pool
    assert_lp_supply_reserve_ratio(
        10, // initial_reserve_a
        10, // initial_lp_supply
        100, // final_reserve_a
        99, // final_lp_supply
    );
}

// Note: This error cannot occur unless there is a bug in the contract.
// It provides an extra layer of security
#[test]
#[expected_failure(abort_code = ELpSupplyToReserveRatioViolation)]
fun test_assert_lp_supply_reserve_ratio_not_ok() {
    // Ratio gets worse in favor of the pool
    assert_lp_supply_reserve_ratio(
        10, // initial_reserve_a
        10, // initial_lp_supply
        100, // final_reserve_a
        101, // final_lp_supply
    );
}<|MERGE_RESOLUTION|>--- conflicted
+++ resolved
@@ -459,7 +459,6 @@
         quoter_type: get<Quoter>(),
         swap_fee_bps
     };
-<<<<<<< HEAD
 
     emit_event(event);
 
@@ -472,20 +471,6 @@
         event.quoter_type,
     );
 
-=======
-
-    emit_event(event);
-
-    registry.register_pool(
-        event.pool_id,
-        event.coin_type_a,
-        event.coin_type_b,
-        event.lp_token_type,
-        event.swap_fee_bps,
-        event.quoter_type,
-    );
-
->>>>>>> ef870b69
     pool
 }
 
@@ -987,8 +972,6 @@
 }
 
 #[test_only]
-<<<<<<< HEAD
-=======
 public(package) fun no_protocol_fees_for_testing<A, B, Quoter: store, LpType: drop>(
     pool: &mut Pool<A, B, Quoter, LpType>,
 ) {
@@ -997,7 +980,6 @@
 }
 
 #[test_only]
->>>>>>> ef870b69
 public(package) fun no_swap_fees_for_testing<A, B, Quoter: store, LpType: drop>(
     pool: &mut Pool<A, B, Quoter, LpType>,
 ) {
