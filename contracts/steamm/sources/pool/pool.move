/// AMM Pool module. It contains the core logic of the of the AMM,
/// such as the deposit and redeem logic, which is exposed and should be
/// called directly. Is also exports an intializer and swap method to be
/// called by the quoter modules.
module steamm::pool;

use std::ascii;
use std::string;
use std::type_name::{get, TypeName};
use steamm::events::emit_event;
use steamm::registry::Registry;
use steamm::fees::{Self, Fees, FeeConfig};
use steamm::global_admin::GlobalAdmin;
use steamm::math::safe_mul_div_up;
use steamm::pool_math;
use steamm::quote::{Self, SwapQuote, SwapFee, DepositQuote, RedeemQuote};
use steamm::version::{Self, Version};
use sui::balance::{Self, Balance, Supply};
use sui::coin::{Self, Coin, TreasuryCap, CoinMetadata};
use sui::transfer::public_transfer;
use sui::tx_context::sender;

public use fun steamm::cpmm::swap as Pool.cpmm_swap;
public use fun steamm::cpmm::quote_swap as Pool.cpmm_quote_swap;
public use fun steamm::cpmm::k as Pool.cpmm_k;

// ===== Constants =====

// Protocol Fee numerator in basis points
const SWAP_FEE_NUMERATOR: u64 = 2_000;
// Protocol Fee denominator in basis points (100%)
const BPS_DENOMINATOR: u64 = 10_000;
// Minimum liquidity burned during
// the seed depositing phase
const MINIMUM_LIQUIDITY: u64 = 1_000;

const CURRENT_VERSION: u16 = 1;
const LP_ICON_URL: vector<u8> = b"https://suilend-assets.s3.us-east-2.amazonaws.com/steamm/STEAMM+LP+Token.svg";

// ===== Errors =====

/// Error when LP token decimals are not 9
const EInvalidLpDecimals: u64 = 0;
/// Error when trying to initialize a pool with non-zero LP supply
const ELpSupplyMustBeZero: u64 = 1;
/// Error when swap fee bps is not one of the allowed values
const EInvalidSwapFeeBpsType: u64 = 2;
// Occurs when the swap amount_out is below the
// minimum amount out declared
const ESwapExceedsSlippage: u64 = 3;
// When the coin output exceeds the amount of reserves
// available
const EOutputExceedsLiquidity: u64 = 4;
// Assert that the reserve to lp supply ratio updates
// in favor of of the pool. This error should not occur
const ELpSupplyToReserveRatioViolation: u64 = 5;
// The swap leads to zero output amount
const ESwapOutputAmountIsZero: u64 = 6;
// When the user coin object does not have enough balance to fulfil the swap
const EInsufficientFunds: u64 = 7;
// When creating a pool and the type `A` and `B` are duplicated
const ETypeAandBDuplicated: u64 = 8;
// Empty LP Token when redeeming liquidity
const ELpTokenEmpty: u64 = 9;
// Empty coin A and B when depositing or swapping
const EEmptyCoins: u64 = 9;
const EEmptyLpCoin: u64 = 10;

// ===== Structs =====

/// AMM pool object. This object is the top-level object and sits at the
/// core of the protocol. The generic types `A` and `B` correspond to the
/// associated coin types of the AMM. The `Quoter` type corresponds to the
/// type of the associated quoter module, which is itself the state object of said
/// quoter, meant to store implementation-specific data. The pool object contains
/// the core of the AMM logic, which all quoters rely on.
///
/// It stores the pool's liquidity, protocol fees, the lp supply object
/// as well as the inner state of the associated Quoter.
///
/// The pool object is mostly responsible to providing the liquidity depositing
/// and withdrawal logic, which can be directly called without relying on a quoter's wrapper,
/// as well as the computation of the fees for a given swap. From a perspective of the pool
/// module, the Pool does not rely on the quoter as a trustfull oracle for computing fees.
/// Instead the Pool will compute fees on the amount_out of the swap and therefore
/// inform the quoter on what the fees will be for the given swap.
///
/// Moreover this object also exports an initalizer and a swap method which
/// are meant to be called by the associated quoter module.
public struct Pool<phantom A, phantom B, Quoter: store, phantom LpType: drop> has key, store {
    id: UID,
    // Inner state of the quoter
    quoter: Quoter,
    balance_a: Balance<A>,
    balance_b: Balance<B>,
    // Tracks the supply of lp tokens
    lp_supply: Supply<LpType>,
    protocol_fees: Fees<A, B>,
    // Pool fee configuration
    pool_fee_config: FeeConfig,
    // Lifetime trading and fee data
    trading_data: TradingData,
    version: Version,
}

public struct TradingData has store {
    // swap a2b
    swap_a_in_amount: u128,
    swap_b_out_amount: u128,
    // swap b2a
    swap_a_out_amount: u128,
    swap_b_in_amount: u128,
    // protocol fees
    protocol_fees_a: u64,
    protocol_fees_b: u64,
    // pool fees
    pool_fees_a: u64,
    pool_fees_b: u64,
}

// ===== Public Functions =====

/// Adds liquidity to the AMM Pool and mints LP tokens for the depositor.
/// In respect to the initial deposit, the first supply value `minimum_liquidity`
/// is frozen to prevent inflation attacks.
/// This function ensures that liquidity is added to the pool in a
/// balanced manner, maintaining the pool's reserves and LP supply ratio.
///
/// # Arguments
///
/// * `pool` - The AMM pool to deposit liquidity into
/// * `coin_a` - The first coin to deposit
/// * `coin_b` - The second coin to deposit
/// * `max_a` - Maximum amount of coin A to deposit
/// * `max_b` - Maximum amount of coin B to deposit
///
/// # Returns
///
/// A tuple containing:
/// - `Coin<LpType>`: The minted LP tokens for the depositor.
/// - `DepositResult`: An object containing details of the deposit, including the amounts of coins `A` and `B` deposited and the number of LP tokens minted.
///
/// # Panics
///
/// - If `max` params lead to an invalid ratio
/// - If resulting deposit amounts violate slippage defined by `min` params
/// - If results in an inconsisten reserve-to-LP supply ratio
public fun deposit_liquidity<A, B, Quoter: store, LpType: drop>(
    pool: &mut Pool<A, B, Quoter, LpType>,
    coin_a: &mut Coin<A>,
    coin_b: &mut Coin<B>,
    max_a: u64,
    max_b: u64,
    ctx: &mut TxContext,
): (Coin<LpType>, DepositResult) {
    pool.version.assert_version_and_upgrade(CURRENT_VERSION);
    assert!(!(coin_a.value() == 0 && coin_b.value() == 0), EEmptyCoins);

    // Compute token deposits and delta lp tokens
    let quote = quote_deposit_(
        pool,
        max_a,
        max_b,
    );

    let initial_lp_supply = pool.lp_supply.supply_value();
    let (initial_total_funds_a, initial_total_funds_b) = pool.balance_amounts();

    let balance_a = coin_a.balance_mut().split(quote.deposit_a());
    let balance_b = coin_b.balance_mut().split(quote.deposit_b());

    // Add liquidity to pool
    pool.balance_a.join(balance_a);
    pool.balance_b.join(balance_b);

    // Mint LP Tokens
    let mut lp_coins = coin::from_balance(
        pool.lp_supply.increase_supply(quote.mint_lp()),
        ctx,
    );

    // Emit event
    let result = DepositResult {
        user: sender(ctx),
        pool_id: object::id(pool),
        deposit_a: quote.deposit_a(),
        deposit_b: quote.deposit_b(),
        mint_lp: quote.mint_lp(),
        balance_a: pool.balance_a.value(),
        balance_b: pool.balance_b.value(),
    };
<<<<<<< HEAD
    use steamm::{
        pool_math,
        events::emit_event,
        version::{Self, Version},
        registry::{Registry},
        math::safe_mul_div_up,
        global_admin::GlobalAdmin,
        fees::{Self, Fees, FeeConfig},
        quote::{Self, SwapQuote, SwapFee, DepositQuote, RedeemQuote},
        bank::{BToken},
    };
    
    public use fun steamm::pool::intent_quote as Intent.quote;
    public use fun steamm::cpmm::intent_swap as Pool.cpmm_intent_swap;
    public use fun steamm::cpmm::execute_swap as Pool.cpmm_execute_swap;
    public use fun steamm::cpmm::quote_swap as Pool.cpmm_quote_swap;
    public use fun steamm::cpmm::k as Pool.cpmm_k;
    public use fun steamm::omm::intent_swap as Pool.omm_intent_swap;
    public use fun steamm::omm::execute_swap as Pool.omm_execute_swap;
    public use fun steamm::omm::quote_swap as Pool.omm_quote_swap;

    // ===== Constants =====

    // Protocol Fee numerator in basis points
    const SWAP_FEE_NUMERATOR: u64 = 2_000;
    // Redemption Fee numerator in basis points
    const REDEMPTION_FEE_NUMERATOR: u64 = 10;
    // Minimum redemption fee
    const MINIMUM_REDEMPTION_FEE: u64 = 1;
    // Protocol Fee denominator in basis points (100%)
    const BPS_DENOMINATOR: u64 = 10_000;
    // Minimum liquidity burned during
    // the seed depositing phase
    const MINIMUM_LIQUIDITY: u64 = 10;

    const CURRENT_VERSION: u16 = 1;

    // ===== Errors =====

    // The pool swap fee is a percentage and therefore
    // can't surpass 100%
    const EFeeAbove100Percent: u64 = 1;
    // Occurs when the swap amount_out is below the
    // minimum amount out declared
    const ESwapExceedsSlippage: u64 = 2;
    // When the coin output exceeds the amount of reserves
    // available
    const EOutputExceedsLiquidity: u64 = 3;
    // Assert that the reserve to lp supply ratio updates
    // in favor of of the pool. This error should not occur
    const ELpSupplyToReserveRatioViolation: u64 = 4;
    // The swap leads to zero output amount
    const ESwapOutputAmountIsZero: u64 = 5;
    // There cannot be two intents concurrently
    const EPoolGuarded: u64 = 6;
    // Attempting to unguard pool that is already unguarded
    const EPoolUnguarded: u64 = 7;
    // When the user coin object does not have enough balance to fulfil the swap
    const EInsufficientFunds: u64 = 8;

    /// Marker type for the LP coins of a pool. There can only be one
    /// pool per type, albeit given the permissionless aspect of the pool
    /// creation, we allow for pool creators to export their own types. The creator's
    /// type is not explicitly expressed in the generic types of this struct,
    /// instead the hooks types in our implementations follow the `Hook<phantom W>`
    /// schema. This has the advantage that we do not require an extra generic
    /// type on the `LP` as well as on the `Pool`
    public struct LP<phantom A, phantom B, phantom Quoter: store, phantom P> has copy, drop {}

    /// Capability object given to the pool creator
    public struct PoolCap<phantom A, phantom B, phantom Quoter: store, phantom P> has key {
        id: UID,
        pool_id: ID,
    }

    /// AMM pool object. This object is the top-level object and sits at the
    /// core of the protocol. The generic types `A` and `B` correspond to the
    /// associated coin types of the AMM. The `Hook` type corresponds to the
    /// witness type of the associated hook module, whereas the `State` type
    /// corresponds the hooks state object, meant to store implementation-specific
    /// data. The pool object contains the core of the AMM logic, which all hooks
    /// rely on.
    /// 
    /// It stores the pool's liquidity, protocol fees, the lp supply object
    /// as well as the inner state of the associated Hook.
    /// 
    /// The pool object is mostly responsible to providing the liquidity depositing
    /// and withdrawal logic, which can be directly called without relying on a hook's wrapper,
    /// as well as the computation of the fees for a given swap. From a perspective of the pool
    /// module, the Pool does not rely on the hook as a trustfull oracle for computing fees.
    /// Instead the Pool will compute fees on the amount_out of the swap and therefore
    /// inform the hook on what the fees will be for the given swap.
    /// 
    /// Moreover this object also exports an initalizer and a swap method which
    /// are meant to be called by the associated hook module.
    public struct Pool<phantom A, phantom B, Quoter: store, phantom P> has key, store {
        id: UID,
        // Inner state of the hook
        quoter: Quoter,

        btokens_a: Balance<BToken<P, A>>,
        btokens_b: Balance<BToken<P, B>>,

        // Tracks the supply of lp tokens
        lp_supply: Supply<LP<A, B, Quoter, P>>,
        protocol_fees: Fees<BToken<P, A>, BToken<P, B>>,
        // Pool fee configuration
        pool_fee_config: FeeConfig,
        // Redemption fees
        redemption_fees: Fees<BToken<P, A>, BToken<P, B>>,
        // Lifetime trading and fee data
        trading_data: TradingData,
        // Provides Write-lock style guard in the swap intent process.
        // When a user initialises a swap the pool will lock and not allow
        // concurrent intents to take place.
        lock_guard: bool,
        version: Version,
    }

    public struct TradingData has store {
        // swap a2b
        swap_a_in_amount: u128,
        swap_b_out_amount: u128,
        // swap b2a
        swap_a_out_amount: u128,
        swap_b_in_amount: u128,
        // protocol fees
        protocol_fees_a: u64,
        protocol_fees_b: u64,
        // Redemption fees
        redemption_fees_a: u64,
        redemption_fees_b: u64,
        // pool fees
        pool_fees_a: u64,
        pool_fees_b: u64,
    }

    /// Intent object signaling that a swap is taking place. This object is a
    /// hot-potato and therefore needs to be consumed by the swap function, which
    /// in turn is called by the hook module `execute_swap`
    public struct Intent<phantom A, phantom B, phantom Quoter: store, phantom P> {
        quote: SwapQuote,
    }
    
    // ===== Quoter-Exposed Methods =====

    /// Initializes and returns a new AMM Pool along with its associated PoolCap.
    /// The pool is initialized with zero balances for both coin types `A` and `B`,
    /// specified protocol fees, and the provided swap fee. The pool's LP supply
    /// object is initialized at zero supply and the pool is added to the `registry`.
    ///
    /// This function is meant to be called by the hook module and therefore it
    /// it witness-protected.
    ///
    /// # Returns
    ///
    /// A tuple containing:
    /// - `Pool<A, B, Quoter, P>`: The created AMM pool object.
    /// - `PoolCap<A, B, Quoter, P>`: The associated pool capability object.
    ///
    /// # Panics
    ///
    /// This function will panic if `swap_fee_bps` is greater than or equal to
    /// `SWAP_FEE_DENOMINATOR`
    public(package) fun new<A, B, Quoter: store, P>(
        registry: &mut Registry,
        swap_fee_bps: u64,
        quoter: Quoter,
        ctx: &mut TxContext,
    ): (Pool<A, B, Quoter, P>, PoolCap<A, B, Quoter, P>) {
        assert!(swap_fee_bps < BPS_DENOMINATOR, EFeeAbove100Percent);

        let lp_supply = balance::create_supply(LP<A, B, Quoter, P>{});

        let pool = Pool {
            id: object::new(ctx),
            quoter,
            btokens_a: balance::zero(),
            btokens_b: balance::zero(),
            protocol_fees: fees::new(SWAP_FEE_NUMERATOR, BPS_DENOMINATOR, 0),
            pool_fee_config: fees::new_config(swap_fee_bps, BPS_DENOMINATOR, 0),
            redemption_fees: fees::new(REDEMPTION_FEE_NUMERATOR, BPS_DENOMINATOR, MINIMUM_REDEMPTION_FEE),
            lp_supply,
            trading_data: TradingData {
                swap_a_in_amount: 0,
                swap_b_out_amount: 0,
                swap_a_out_amount: 0,
                swap_b_in_amount: 0,
                protocol_fees_a: 0,
                protocol_fees_b: 0,
                redemption_fees_a: 0,
                redemption_fees_b: 0,
                pool_fees_a: 0,
                pool_fees_b: 0,
            },
            lock_guard: false,
            version: version::new(CURRENT_VERSION),
        };

        registry.add_amm(&pool);

        // Create pool cap
        let pool_cap = PoolCap {
            id: object::new(ctx),
            pool_id: pool.id.uid_to_inner(),
        };

        // Emit event
        emit_event(
            NewPoolResult {
                creator: sender(ctx),
                pool_id: object::id(&pool),
            }
        );

        (pool, pool_cap)
    }

    /// Executes inner swap logic that is generalised accross all hooks. It takes
    /// care of fee handling, management of fund inputs and outputs as well
    /// as slippage protections.
    /// 
    /// This function is meant to be called by the hook module and therefore it
    /// it witness-protected.
    ///
    /// # Returns
    ///
    /// `SwapResult`: An object containing details of the executed swap,
    /// including input and output amounts, fees, and the direction of the swap.
    ///
    /// # Panics
    ///
    /// This function will panic if:
    /// - `quote.amount_out()` is zero
    /// - `quote.amount_out()` is less than `min_amount_out`
    /// - if the `quote.amount_out()` exceeds the funds in the assocatied bank
    #[allow(unused_mut_parameter)]
    public(package) fun swap<A, B, Quoter: store, P>(
        self: &mut Pool<A, B, Quoter, P>,
        coin_a: &mut Coin<BToken<P, A>>,
        coin_b: &mut Coin<BToken<P, B>>,
        intent: Intent<A, B, Quoter, P>,
        min_amount_out: u64,
        ctx: &mut TxContext,
    ): SwapResult {
        self.version.assert_version_and_upgrade(CURRENT_VERSION);

        let quote = self.consume(intent);

        assert!(quote.amount_out() > 0, ESwapOutputAmountIsZero);
        assert!(quote.amount_out() >= min_amount_out, ESwapExceedsSlippage);

        let (protocol_fee_a, protocol_fee_b) = self.protocol_fees.balances_mut();

        if (quote.a2b()) {
            quote.swap_inner(
                // Inputs
                &mut self.btokens_a, // total_funds_in
                coin_a, // coin_in
                &mut self.trading_data.swap_a_in_amount, // swap_in_amount
                // Outputs
                protocol_fee_b, // protocol_fees
                &mut self.btokens_b, // total_funds_out
                coin_b, // coin_out
                &mut self.trading_data.swap_b_out_amount, // swap_out_amount
                &mut self.trading_data.protocol_fees_b, // protocol_fees
                &mut self.trading_data.pool_fees_b, // pool_fees
            );
        } else {
            quote.swap_inner(
                // Inputs
                &mut self.btokens_b, // total_funds_in
                coin_b, // coin_in
                &mut self.trading_data.swap_b_in_amount, // swap_in_amount
                // Outputs
                protocol_fee_a, // protocol_fees
                &mut self.btokens_a, // total_funds_out
                coin_a, // coin_out
                &mut self.trading_data.swap_a_out_amount, // swap_out_amount
                &mut self.trading_data.protocol_fees_a, // protocol_fees
                &mut self.trading_data.pool_fees_a, // pool_fees
            );
        };

        // Emit event
        let result = SwapResult {
            user: sender(ctx),
            pool_id: object::id(self),
            amount_in: quote.amount_in(),
            amount_out: quote.amount_out(),
            output_fees: *quote.output_fees(),
            a2b: quote.a2b(),
        };

        emit_event(result);

        result
    }
    
    // ===== Public Methods =====

    /// Adds liquidity to the AMM Pool and mints LP tokens for the depositor.
    /// In respect to the initial deposit, the first supply value `minimum_liquidity`
    /// is frozen to prevent inflation attacks.
    /// This function ensures that liquidity is added to the pool in a
    /// balanced manner, maintaining the pool's reserves and LP supply ratio.
    /// 
    /// # Returns
    ///
    /// A tuple containing:
    /// - `Coin<LP<A, B, Quoter>>`: The minted LP tokens for the depositor.
    /// - `DepositResult`: An object containing details of the deposit, including the amounts of coins `A` and `B` deposited and the number of LP tokens minted.
    ///
    /// # Panics
    ///
    /// - If `max` params lead to an invalid ratio
    /// - If resulting deposit amounts violate slippage defined by `min` params
    /// - If results in an inconsisten reserve-to-LP supply ratio
    public fun deposit_liquidity<A, B, Quoter: store, P>(
        self: &mut Pool<A, B, Quoter, P>,
        coin_a: &mut Coin<BToken<P, A>>,
        coin_b: &mut Coin<BToken<P, B>>,
        max_a: u64,
        max_b: u64,
        ctx:  &mut TxContext,
    ): (Coin<LP<A, B, Quoter, P>>, DepositResult) {
        self.version.assert_version_and_upgrade(CURRENT_VERSION);
        self.assert_unguarded();

        // Compute token deposits and delta lp tokens
        let quote = quote_deposit_impl(
            self,
            max_a,
            max_b,
        );

        let initial_lp_supply = self.lp_supply.supply_value();
        let (initial_total_funds_a, initial_total_funds_b) = self.btoken_amounts();

        let balance_a = coin_a.balance_mut().split(quote.deposit_a());
        let balance_b = coin_b.balance_mut().split(quote.deposit_b());

        // Add liquidity to pool
        self.btokens_a.join(balance_a);
        self.btokens_b.join(balance_b);

        // Mint LP Tokens
        let mut lp_coins = coin::from_balance(
            self.lp_supply.increase_supply(quote.mint_lp()),
            ctx
        );

        // Emit event
        let result = DepositResult {
            user: sender(ctx),
            pool_id: object::id(self),
            deposit_a: quote.deposit_a(),
            deposit_b: quote.deposit_b(),
            mint_lp: quote.mint_lp(),
        };
        
        emit_event(result);

        // Lock minimum liquidity if initial seed liquidity - prevents inflation attack
        if (quote.initial_deposit()) {
            public_transfer(lp_coins.split(MINIMUM_LIQUIDITY, ctx), @0x0);
        };

        assert_lp_supply_reserve_ratio(
            initial_total_funds_a,
            initial_lp_supply,
            self.btoken_amount_a(),
            self.lp_supply.supply_value(),
        );
        
        assert_lp_supply_reserve_ratio(
            initial_total_funds_b,
            initial_lp_supply,
            self.btoken_amount_b(),
            self.lp_supply.supply_value(),
        );
        
        (lp_coins, result)
    }
    
    /// Redeems liquidity from the AMM Pool by burning LP tokens and
    /// withdrawing the corresponding coins `A` and `B`.
    ///
    /// Liquidity is redeemed from the pool in a balanced manner,
    /// maintaining the pool's reserves and LP supply ratio.
    ///
    /// # Returns
    ///
    /// A tuple containing:
    /// - `Coin<A>`: The withdrawn amount of coin `A`.
    /// - `Coin<B>`: The withdrawn amount of coin `B`.
    /// - `RedeemResult`: An object containing details of the redeem transaction,
    /// including the amounts of coins `A` and `B` withdrawn and the
    /// number of LP tokens burned.
    ///
    /// # Panics
    ///
    /// - If it results in an inconsistent reserve-to-LP supply ratio
    /// - If it results in withdraw amounts that violate the slippage `min` params
    public fun redeem_liquidity<A, B, Quoter: store, P>(
        self: &mut Pool<A, B, Quoter, P>,
        lp_tokens: Coin<LP<A, B, Quoter, P>>,
        min_a: u64,
        min_b: u64,
        ctx:  &mut TxContext,
    ): (Coin<BToken<P, A>>, Coin<BToken<P, B>>, RedeemResult) {
        self.version.assert_version_and_upgrade(CURRENT_VERSION);
        self.assert_unguarded();

        // Compute amounts to withdraw
        let quote = quote_redeem_impl(
            self,
            lp_tokens.value(),
            min_a,
            min_b,
        );

        let initial_lp_supply = self.lp_supply.supply_value();
        let initial_reserve_a = self.btoken_amount_a();
        let lp_burn = lp_tokens.value();

        assert!(quote.burn_lp() == lp_burn, 0);

        // Burn LP Tokens
        self.lp_supply.decrease_supply(
            lp_tokens.into_balance()
        );

        // Withdraw
        let mut balance_a = self.btokens_a.split(quote.withdraw_a());
        let mut balance_b = self.btokens_b.split(quote.withdraw_b());

        // Charge redemption fees
        let (fee_balance_a, fee_balance_b) = self.redemption_fees.balances_mut();

        let balance_a_value = balance_a.value();
        let balance_b_value = balance_b.value();

        fee_balance_a.join(balance_a.split(quote.fees_a().min(balance_a_value)));
        fee_balance_b.join(balance_b.split(quote.fees_b().min(balance_b_value)));
        
        // Update redemption fee data
        self.trading_data.redemption_fees_a = self.trading_data.redemption_fees_a + quote.fees_a();
        self.trading_data.redemption_fees_b = self.trading_data.redemption_fees_b + quote.fees_b();

        // Prepare tokens to send
        let tokens_a = coin::from_balance(
            balance_a,
            ctx,
        );
        let tokens_b = coin::from_balance(
            balance_b,
            ctx,
        );

        assert_lp_supply_reserve_ratio(
            initial_reserve_a,
            initial_lp_supply,
            self.btoken_amount_a(),
            self.lp_supply.supply_value(),
        );

        // Emit events
        let result = RedeemResult {
            user: sender(ctx),
            pool_id: object::id(self),
            withdraw_a: tokens_a.value(),
            withdraw_b: tokens_b.value(),
            fees_a: quote.fees_a(),
            fees_b: quote.fees_b(),
            burn_lp: lp_burn,
        };

        emit_event(result);

        (tokens_a, tokens_b, result)
    }

    // TODO: Remove unnecessary wrapper
    public fun quote_deposit<A, B, Quoter: store, P>(
        self: &Pool<A, B, Quoter, P>,
        max_a: u64,
        max_b: u64,
    ): DepositQuote {
        quote_deposit_impl(
            self,
            max_a,
            max_b,
        )
    }

    public fun quote_redeem<A, B, Quoter: store, P>(
        self: &mut Pool<A, B, Quoter, P>,
        lp_tokens: u64,
    ): RedeemQuote {
        quote_redeem_impl(
            self,
            lp_tokens,
            0,
            0,
        )
    }

    // ===== Pool Cap Adming Endpoints =====

    public fun set_pool_swap_fees<A, B, Quoter: store, P>(
        pool: &mut Pool<A, B, Quoter, P>,
        _pool_cap: &PoolCap<A, B, Quoter, P>,
        swap_fee_bps: u64,
    ) {
        assert!(swap_fee_bps < BPS_DENOMINATOR, EFeeAbove100Percent);
        pool.pool_fee_config = fees::new_config(swap_fee_bps, BPS_DENOMINATOR, 0);
    }
    
    public fun set_redemption_swap_fees<A, B, Quoter: store, P>(
        pool: &mut Pool<A, B, Quoter, P>,
        _pool_cap: &PoolCap<A, B, Quoter, P>,
        redemption_fee_bps: u64,
    ) {
        assert!(redemption_fee_bps < BPS_DENOMINATOR, EFeeAbove100Percent);

        pool.redemption_fees.set_config(
            redemption_fee_bps, BPS_DENOMINATOR, MINIMUM_REDEMPTION_FEE
        );
    }
    
    // ===== View & Getters =====

    
    public fun btoken_amounts<A, B, Quoter: store, P>(self: &Pool<A, B, Quoter, P>): (u64, u64) {
        (
            self.btoken_amount_a(),
            self.btoken_amount_b(),
        )
    }

    public fun btoken_amount_a<A, B, Quoter: store, P>(self: &Pool<A, B, Quoter, P>): u64 {
        self.btokens_a.value()
    }
    
    public fun btoken_amount_b<A, B, Quoter: store, P>(self: &Pool<A, B, Quoter, P>): u64 {
        self.btokens_b.value()
    }
    
    public fun protocol_fees<A, B, Quoter: store, P>(self: &Pool<A, B, Quoter, P>): &Fees<BToken<P, A>, BToken<P, B>> {
        &self.protocol_fees
    }
    
    public fun pool_fee_config<A, B, Quoter: store, P>(self: &Pool<A, B, Quoter, P>): &FeeConfig {
        &self.pool_fee_config
    }
    
    public fun lp_supply_val<A, B, Quoter: store, P>(self: &Pool<A, B, Quoter, P>): u64 {
        self.lp_supply.supply_value()
    }
    
    public fun trading_data<A, B, Quoter: store, P>(self: &Pool<A, B, Quoter, P>): &TradingData {
        &self.trading_data
    }

    public fun quoter<A, B, Quoter: store, P>(
        pool: &Pool<A, B, Quoter, P>,
    ): &Quoter {
        &pool.quoter
    }
    
    public fun total_swap_a_in_amount(self: &TradingData): u128 { self.swap_a_in_amount }
    public fun total_swap_b_out_amount(self: &TradingData): u128 { self.swap_b_out_amount }
    public fun total_swap_a_out_amount(self: &TradingData): u128 { self.swap_a_out_amount }
    public fun total_swap_b_in_amount(self: &TradingData): u128 { self.swap_b_in_amount }
    public fun protocol_fees_a(self: &TradingData): u64 { self.protocol_fees_a }
    public fun protocol_fees_b(self: &TradingData): u64 { self.protocol_fees_b }
    public fun pool_fees_a(self: &TradingData): u64 { self.pool_fees_a }
    public fun pool_fees_b(self: &TradingData): u64 { self.pool_fees_b }

    public fun minimum_liquidity(): u64 { MINIMUM_LIQUIDITY }
    public fun intent_quote<A, B, Quoter: store, P>(self: &Intent<A, B, Quoter, P>): &SwapQuote { &self.quote }

    // ===== Package functions =====

    public(package) fun assert_liquidity(reserve_out: u64, amount_out: u64) {
        assert!(amount_out <= reserve_out, EOutputExceedsLiquidity);
    }

    public(package) fun get_quote<A, B, Quoter: store, P>(
        self: &Pool<A, B, Quoter, P>,
        amount_in: u64,
        amount_out: u64,
        a2b: bool,
        ): SwapQuote {
        let (protocol_fees, pool_fees) = self.compute_swap_fees_(amount_out);

        quote::quote(
            amount_in,
            amount_out,
            protocol_fees,
            pool_fees,
            a2b,
        )
    }
    
    public(package) fun compute_swap_fees_<A, B, Quoter: store, P>(self: &Pool<A, B, Quoter, P>, amount: u64): (u64, u64) {
        let (protocol_fee_num, protocol_fee_denom) = self.protocol_fees.fee_ratio();
        let (pool_fee_num, pool_fee_denom) = self.pool_fee_config.fee_ratio();
        
        let total_fees = safe_mul_div_up(amount, pool_fee_num, pool_fee_denom);
        let protocol_fees = safe_mul_div_up(total_fees, protocol_fee_num, protocol_fee_denom);
        let pool_fees = total_fees - protocol_fees;

        (protocol_fees, pool_fees)
    }
    
    public(package) fun compute_redemption_fees_<A, B, Quoter: store, P>(
        self: &Pool<A, B, Quoter, P>,
        amount_a: u64,
        amount_b: u64,
    ): (u64, u64) {
        let (fee_num, fee_denom) = self.redemption_fees.fee_ratio();
        let min_fee = self.redemption_fees.config().min_fee();

        let fees_a = safe_mul_div_up(amount_a, fee_num, fee_denom).max(min_fee);
        let fees_b = safe_mul_div_up(amount_b, fee_num, fee_denom).max(min_fee);

        (fees_a, fees_b)
    }
    
    public(package) fun inner_mut<A, B, Quoter: store, P>(
        self: &mut Pool<A, B, Quoter, P>,
    ): &mut Quoter {
        &mut self.quoter
    }
    
    public(package) fun as_intent<A, B, Quoter: store, P>(
        quote: SwapQuote,
        pool: &mut Pool<A, B, Quoter, P>,
    ): Intent<A, B, Quoter, P> {
        pool.guard();
        
        Intent {
            quote,
        }
    }

    fun consume<A, B, Quoter: store, P>(
        pool: &mut Pool<A, B, Quoter, P>,
        intent: Intent<A, B, Quoter, P>,
    ): SwapQuote {
        pool.unguard();

        let Intent { quote } = intent;

        quote
    }

    fun guard<A, B, Quoter: store, P>(
        pool: &mut Pool<A, B, Quoter, P>,
    ) {
        pool.assert_unguarded();
        pool.lock_guard = true
    }
    
    fun unguard<A, B, Quoter: store, P>(
        pool: &mut Pool<A, B, Quoter, P>,
    ) {
        pool.assert_guarded();
        pool.lock_guard = false
    }
=======
>>>>>>> 5964a0fb

    emit_event(result);

    // Lock minimum liquidity if initial seed liquidity - prevents inflation attack
    if (quote.initial_deposit()) {
        public_transfer(lp_coins.split(MINIMUM_LIQUIDITY, ctx), @0x0);
    };

    assert!(lp_coins.value() > 0, EEmptyLpCoin);

    assert_lp_supply_reserve_ratio(
        initial_total_funds_a,
        initial_lp_supply,
        pool.balance_amount_a(),
        pool.lp_supply.supply_value(),
    );

    assert_lp_supply_reserve_ratio(
        initial_total_funds_b,
        initial_lp_supply,
        pool.balance_amount_b(),
        pool.lp_supply.supply_value(),
    );

    (lp_coins, result)
}

/// Redeems liquidity from the AMM Pool by burning LP tokens and
/// withdrawing the corresponding coins `A` and `B`.
///
/// Liquidity is redeemed from the pool in a balanced manner,
/// maintaining the pool's reserves and LP supply ratio.
///
/// # Arguments
///
/// * `pool` - The pool object to redeem liquidity from
/// * `lp_tokens` - The LP tokens to burn
/// * `min_a` - Minimum amount of coin A to receive (for slippage protection)
/// * `min_b` - Minimum amount of coin B to receive (for slippage protection)
///
/// # Returns
///
/// A tuple containing:
/// - `Coin<A>`: The withdrawn amount of coin `A`.
/// - `Coin<B>`: The withdrawn amount of coin `B`.
/// - `RedeemResult`: An object containing details of the redeem transaction,
/// including the amounts of coins `A` and `B` withdrawn and the
/// number of LP tokens burned.
///
/// # Panics
///
/// - If it results in an inconsistent reserve-to-LP supply ratio
/// - If it results in withdraw amounts that violate the slippage `min` params
public fun redeem_liquidity<A, B, Quoter: store, LpType: drop>(
    pool: &mut Pool<A, B, Quoter, LpType>,
    lp_tokens: Coin<LpType>,
    min_a: u64,
    min_b: u64,
    ctx: &mut TxContext,
): (Coin<A>, Coin<B>, RedeemResult) {
    assert!(lp_tokens.value() > 0, ELpTokenEmpty);
    pool.version.assert_version_and_upgrade(CURRENT_VERSION);

    // Compute amounts to withdraw
    let quote = quote_redeem_(
        pool,
        lp_tokens.value(),
        min_a,
        min_b,
    );

    let initial_lp_supply = pool.lp_supply.supply_value();
    let initial_reserve_a = pool.balance_amount_a();
    let initial_reserve_b = pool.balance_amount_b();
    let lp_burn = lp_tokens.value();

    assert!(quote.burn_lp() == lp_burn, 0);

    // Burn LP Tokens
    pool.lp_supply.decrease_supply(lp_tokens.into_balance());

    // Withdraw
    let balance_a = pool.balance_a.split(quote.withdraw_a());
    let balance_b = pool.balance_b.split(quote.withdraw_b());

    // Prepare tokens to send
    let tokens_a = coin::from_balance(
        balance_a,
        ctx,
    );
    let tokens_b = coin::from_balance(
        balance_b,
        ctx,
    );

    assert_lp_supply_reserve_ratio(
        initial_reserve_a,
        initial_lp_supply,
        pool.balance_amount_a(),
        pool.lp_supply.supply_value(),
    );

    assert_lp_supply_reserve_ratio(
        initial_reserve_b,
        initial_lp_supply,
        pool.balance_amount_b(),
        pool.lp_supply.supply_value(),
    );

    // Emit events
    let result = RedeemResult {
        user: sender(ctx),
        pool_id: object::id(pool),
        withdraw_a: tokens_a.value(),
        withdraw_b: tokens_b.value(),
        burn_lp: lp_burn,
        balance_a: pool.balance_a.value(),
        balance_b: pool.balance_b.value(),
    };

    emit_event(result);

    (tokens_a, tokens_b, result)
}

/// Quotes the amount of LP tokens that will be minted for a given deposit of tokens A and B.
/// This function calculates the optimal deposit amounts while respecting the maximum amounts specified.
///
/// # Arguments
///
/// * `pool` - The pool object containing current reserves and LP supply
/// * `max_a` - Maximum amount of token A to deposit
/// * `max_b` - Maximum amount of token B to deposit
///
/// # Returns
///
/// `DepositQuote`: A quote containing the optimal deposit amounts and expected LP tokens to be minted
public fun quote_deposit<A, B, Quoter: store, LpType: drop>(
    pool: &Pool<A, B, Quoter, LpType>,
    max_a: u64,
    max_b: u64,
): DepositQuote {
    quote_deposit_(
        pool,
        max_a,
        max_b,
    )
}

/// Quotes the redemption of LP tokens for underlying tokens A and B.
/// This function calculates how many tokens A and B will be received when burning LP tokens.
///
/// # Arguments
///
/// * `pool` - The pool object containing current reserves and LP supply
/// * `lp_tokens` - Amount of LP tokens to burn
///
/// # Returns
///
/// `RedeemQuote`: A quote containing the amounts of tokens A and B to be received and any fees
public fun quote_redeem<A, B, Quoter: store, LpType: drop>(
    pool: &Pool<A, B, Quoter, LpType>,
    lp_tokens: u64,
): RedeemQuote {
    quote_redeem_(
        pool,
        lp_tokens,
        0,
        0,
    )
}

// ===== Admin Functions =====

public fun collect_protocol_fees<A, B, Quoter: store, LpType: drop>(
    pool: &mut Pool<A, B, Quoter, LpType>,
    _global_admin: &GlobalAdmin,
    ctx: &mut TxContext,
): (Coin<A>, Coin<B>) {
    pool.version.assert_version_and_upgrade(CURRENT_VERSION);

    let (fees_a, fees_b) = pool.protocol_fees.withdraw();

    (coin::from_balance(fees_a, ctx), coin::from_balance(fees_b, ctx))
}

entry fun migrate<A, B, Quoter: store, LpType: drop>(
    pool: &mut Pool<A, B, Quoter, LpType>,
    _admin: &GlobalAdmin,
) {
    pool.version.migrate_(CURRENT_VERSION);
}

// ===== Package Functions =====

/// Initializes and returns a new AMM Pool along with its associated PoolCap.
/// The pool is initialized with zero balances for both coin types `A` and `B`,
/// specified protocol fees, and the provided swap fee. The pool's LP supply
/// object is initialized at zero supply.
///
/// This function is meant to be called by the quoter module and therefore it
/// it witness-protected.
///
/// # Arguments
///
/// * `meta_a` - Coin metadata for token A
/// * `meta_b` - Coin metadata for token B
/// * `meta_lp` - Mutable coin metadata for LP token
/// * `lp_treasury` - Treasury capability for LP token
/// * `swap_fee_bps` - Pool swap fee in basis points
/// * `quoter` - Quoter implementation for pool
///
/// # Returns
///
/// A tuple containing:
/// - `Pool<A, B, Quoter, LpType>`: The created AMM pool object.
/// - `PoolCap<A, B, Quoter, LpType>`: The associated pool capability object.
///
/// # Panics
///
/// This function will panic if:
/// - `swap_fee_bps` is greater than or equal to `BPS_DENOMINATOR`
/// - `lp_treasury` has non-zero total supply
public(package) fun new<A, B, Quoter: store, LpType: drop>(
    registry: &mut Registry,
    swap_fee_bps: u64,
    quoter: Quoter,
    meta_a: &CoinMetadata<A>,
    meta_b: &CoinMetadata<B>,
    meta_lp: &mut CoinMetadata<LpType>,
    lp_treasury: TreasuryCap<LpType>,
    ctx: &mut TxContext,
): Pool<A, B, Quoter, LpType> {
    assert!(lp_treasury.total_supply() == 0, ELpSupplyMustBeZero);
    assert_swap_fee_bps(swap_fee_bps);
    assert!(get<A>() != get<B>(), ETypeAandBDuplicated);

    update_lp_metadata(meta_a, meta_b, meta_lp, &lp_treasury);

    let lp_supply = lp_treasury.treasury_into_supply();

    let pool = Pool {
        id: object::new(ctx),
        quoter,
        balance_a: balance::zero(),
        balance_b: balance::zero(),
        protocol_fees: fees::new(SWAP_FEE_NUMERATOR, BPS_DENOMINATOR, 0),
        pool_fee_config: fees::new_config(swap_fee_bps, BPS_DENOMINATOR, 0),
        lp_supply,
        trading_data: TradingData {
            swap_a_in_amount: 0,
            swap_b_out_amount: 0,
            swap_a_out_amount: 0,
            swap_b_in_amount: 0,
            protocol_fees_a: 0,
            protocol_fees_b: 0,
            pool_fees_a: 0,
            pool_fees_b: 0,
        },
        version: version::new(CURRENT_VERSION),
    };

    let event = NewPoolResult {
        pool_id: object::id(&pool),
        coin_type_a: get<A>(),
        coin_type_b: get<B>(),
        lp_token_type: get<LpType>(),
        quoter_type: get<Quoter>(),
        swap_fee_bps
    };

    emit_event(event);

    registry.register_pool(
        event.pool_id,
        event.coin_type_a,
        event.coin_type_b,
        event.lp_token_type,
        event.swap_fee_bps,
        event.quoter_type,
    );

    pool
}

/// Executes inner swap logic that is generalised accross all quoters. It takes
/// care of fee handling, management of fund inputs and outputs as well
/// as slippage protections.
///
/// This function is meant to be called by the quoter module and therefore it
/// it witness-protected.
///
/// # Arguments
///
/// * `pool` - The pool object containing balances and trading data
/// * `coin_a` - Coin A to be swapped
/// * `coin_b` - Coin B to be swapped
/// * `quote` - Quote object containing swap parameters and amounts
/// * `min_amount_out` - Minimum output amount for slippage protection
///
/// # Returns
///
/// `SwapResult`: An object containing details of the executed swap,
/// including input and output amounts, fees, and the direction of the swap.
///
/// # Panics
///
/// This function will panic if:
/// - `quote.amount_out()` is zero
/// - `quote.amount_out()` is less than `min_amount_out`
/// - if the `quote.amount_out()` exceeds the funds in the assocatied bank
#[allow(unused_mut_parameter)]
public(package) fun swap<A, B, Quoter: store, LpType: drop>(
    pool: &mut Pool<A, B, Quoter, LpType>,
    coin_a: &mut Coin<A>,
    coin_b: &mut Coin<B>,
    quote: SwapQuote,
    min_amount_out: u64,
    ctx: &mut TxContext,
): SwapResult {
    pool.version.assert_version_and_upgrade(CURRENT_VERSION);
    assert!(!(coin_a.value() == 0 && coin_b.value() == 0), EEmptyCoins);

    assert!(quote.amount_out() > 0, ESwapOutputAmountIsZero);
    assert!(quote.amount_out() >= min_amount_out, ESwapExceedsSlippage);

    let (protocol_fee_a, protocol_fee_b) = pool.protocol_fees.balances_mut();

    if (quote.a2b()) {
        quote.swap_inner(
            // Inputs
            &mut pool.balance_a, // total_funds_in
            coin_a, // coin_in
            &mut pool.trading_data.swap_a_in_amount, // swap_in_amount
            // Outputs
            protocol_fee_b, // protocol_fees
            &mut pool.balance_b, // total_funds_out
            coin_b, // coin_out
            &mut pool.trading_data.swap_b_out_amount, // swap_out_amount
            &mut pool.trading_data.protocol_fees_b, // protocol_fees
            &mut pool.trading_data.pool_fees_b, // pool_fees
        );
    } else {
        quote.swap_inner(
            // Inputs
            &mut pool.balance_b, // total_funds_in
            coin_b, // coin_in
            &mut pool.trading_data.swap_b_in_amount, // swap_in_amount
            // Outputs
            protocol_fee_a, // protocol_fees
            &mut pool.balance_a, // total_funds_out
            coin_a, // coin_out
            &mut pool.trading_data.swap_a_out_amount, // swap_out_amount
            &mut pool.trading_data.protocol_fees_a, // protocol_fees
            &mut pool.trading_data.pool_fees_a, // pool_fees
        );
    };

    // Emit event
    let result = SwapResult {
        user: sender(ctx),
        pool_id: object::id(pool),
        amount_in: quote.amount_in(),
        amount_out: quote.amount_out(),
        output_fees: *quote.output_fees(),
        a2b: quote.a2b(),
        balance_a: pool.balance_a.value(),
        balance_b: pool.balance_b.value(),
    };

    emit_event(result);

    result
}

public(package) fun assert_liquidity(reserve_out: u64, amount_out: u64) {
    assert!(amount_out <= reserve_out, EOutputExceedsLiquidity);
}

public(package) fun get_quote<A, B, Quoter: store, LpType: drop>(
    pool: &Pool<A, B, Quoter, LpType>,
    amount_in: u64,
    amount_out: u64,
    a2b: bool,
): SwapQuote {
    let (protocol_fees, pool_fees) = pool.compute_swap_fees_(amount_out);
    let amount_out_net = amount_out - protocol_fees - pool_fees;

    quote::quote(
        amount_in,
        amount_out_net,
        protocol_fees,
        pool_fees,
        a2b,
    )
}

public(package) fun compute_swap_fees_<A, B, Quoter: store, LpType: drop>(
    pool: &Pool<A, B, Quoter, LpType>,
    amount: u64,
): (u64, u64) {
    let (protocol_fee_num, protocol_fee_denom) = pool.protocol_fees.fee_ratio();
    let (pool_fee_num, pool_fee_denom) = pool.pool_fee_config.fee_ratio();

    let total_fees = safe_mul_div_up(amount, pool_fee_num, pool_fee_denom);
    let protocol_fees = safe_mul_div_up(total_fees, protocol_fee_num, protocol_fee_denom);
    let pool_fees = total_fees - protocol_fees;

    (protocol_fees, pool_fees)
}

public(package) fun quoter_mut<A, B, Quoter: store, LpType: drop>(
    pool: &mut Pool<A, B, Quoter, LpType>,
): &mut Quoter {
    &mut pool.quoter
}

// ===== View & Getters =====

public fun balance_amounts<A, B, Quoter: store, LpType: drop>(
    pool: &Pool<A, B, Quoter, LpType>,
): (u64, u64) {
    (pool.balance_amount_a(), pool.balance_amount_b())
}

public fun balance_amount_a<A, B, Quoter: store, LpType: drop>(
    pool: &Pool<A, B, Quoter, LpType>,
): u64 {
    pool.balance_a.value()
}

public fun balance_amount_b<A, B, Quoter: store, LpType: drop>(
    pool: &Pool<A, B, Quoter, LpType>,
): u64 {
    pool.balance_b.value()
}

public fun protocol_fees<A, B, Quoter: store, LpType: drop>(
    pool: &Pool<A, B, Quoter, LpType>,
): &Fees<A, B> {
    &pool.protocol_fees
}

public fun pool_fee_config<A, B, Quoter: store, LpType: drop>(
    pool: &Pool<A, B, Quoter, LpType>,
): &FeeConfig {
    &pool.pool_fee_config
}

public fun lp_supply_val<A, B, Quoter: store, LpType: drop>(
    pool: &Pool<A, B, Quoter, LpType>,
): u64 {
    pool.lp_supply.supply_value()
}

public fun trading_data<A, B, Quoter: store, LpType: drop>(
    pool: &Pool<A, B, Quoter, LpType>,
): &TradingData {
    &pool.trading_data
}

public fun quoter<A, B, Quoter: store, LpType: drop>(pool: &Pool<A, B, Quoter, LpType>): &Quoter {
    &pool.quoter
}

public fun total_swap_a_in_amount(trading_data: &TradingData): u128 {
    trading_data.swap_a_in_amount
}

public fun total_swap_b_out_amount(trading_data: &TradingData): u128 {
    trading_data.swap_b_out_amount
}

public fun total_swap_a_out_amount(trading_data: &TradingData): u128 {
    trading_data.swap_a_out_amount
}

public fun total_swap_b_in_amount(trading_data: &TradingData): u128 {
    trading_data.swap_b_in_amount
}

public fun protocol_fees_a(trading_data: &TradingData): u64 { trading_data.protocol_fees_a }

public fun protocol_fees_b(trading_data: &TradingData): u64 { trading_data.protocol_fees_b }

public fun pool_fees_a(trading_data: &TradingData): u64 { trading_data.pool_fees_a }

public fun pool_fees_b(trading_data: &TradingData): u64 { trading_data.pool_fees_b }

public fun minimum_liquidity(): u64 { MINIMUM_LIQUIDITY }

// ===== Private functions =====

fun swap_inner<In, Out>(
    quote: &SwapQuote,
    // In
    reserve_in: &mut Balance<In>,
    coin_in: &mut Coin<In>,
    lifetime_in_amount: &mut u128,
    // Out
    protocol_fee_balance: &mut Balance<Out>,
    reserve_out: &mut Balance<Out>,
    coin_out: &mut Coin<Out>,
    lifetime_out_amount: &mut u128,
    lifetime_protocol_fee: &mut u64,
    lifetime_pool_fee: &mut u64,
) {
    assert!(quote.amount_out() <= reserve_out.value(), EOutputExceedsLiquidity);
    assert!(coin_in.value() >= quote.amount_in(), EInsufficientFunds);

    let balance_in = coin_in.balance_mut().split(quote.amount_in());

    // Transfers amount in
    reserve_in.join(balance_in);

    // Transfers amount out - post fees if any
    let protocol_fees = quote.output_fees().protocol_fees();
    let pool_fees = quote.output_fees().pool_fees();

    // Transfer protocol fees out
    protocol_fee_balance.join(reserve_out.split(protocol_fees));

    // Transfers amount out
    coin_out.balance_mut().join(reserve_out.split(quote.amount_out()));

    // Update trading data
    *lifetime_protocol_fee = *lifetime_protocol_fee + protocol_fees;
    *lifetime_pool_fee = *lifetime_pool_fee + pool_fees;

    *lifetime_in_amount = *lifetime_in_amount + (quote.amount_in() as u128);

    *lifetime_out_amount = *lifetime_out_amount + (quote.amount_out() as u128);
}

fun quote_deposit_<A, B, Quoter: store, LpType: drop>(
    pool: &Pool<A, B, Quoter, LpType>,
    max_a: u64,
    max_b: u64,
): DepositQuote {
    let is_initial_deposit = pool.lp_supply_val() == 0;

    // We consider the liquidity available for trading
    // as well as the net accumulated fees, as these belong to LPs
    let (reserve_a, reserve_b) = pool.balance_amounts();

    // Compute token deposits and delta lp tokens
    let (deposit_a, deposit_b, lp_tokens) = pool_math::quote_deposit(
        reserve_a,
        reserve_b,
        pool.lp_supply_val(),
        max_a,
        max_b,
    );

    quote::deposit_quote(
        is_initial_deposit,
        deposit_a,
        deposit_b,
        lp_tokens,
    )
}

fun quote_redeem_<A, B, Quoter: store, LpType: drop>(
    pool: &Pool<A, B, Quoter, LpType>,
    lp_tokens: u64,
    min_a: u64,
    min_b: u64,
): RedeemQuote {
    // We need to consider the liquidity available for trading
    // as well as the net accumulated fees, as these belong to LPs
    let (reserve_a, reserve_b) = pool.balance_amounts();

    // Compute amounts to withdraw
    let (withdraw_a, withdraw_b) = pool_math::quote_redeem(
        reserve_a,
        reserve_b,
        pool.lp_supply_val(),
        lp_tokens,
        min_a,
        min_b,
    );

    quote::redeem_quote(
        withdraw_a,
        withdraw_b,
        lp_tokens,
    )
}

fun assert_lp_supply_reserve_ratio(
    initial_reserve_a: u64,
    initial_lp_supply: u64,
    final_reserve_a: u64,
    final_lp_supply: u64,
) {
    assert!(
        (final_reserve_a as u128) * (initial_lp_supply as u128) >=
            (initial_reserve_a as u128) * (final_lp_supply as u128),
        ELpSupplyToReserveRatioViolation,
    );
}

fun assert_swap_fee_bps(swap_fee_bps: u64) {
    assert!(
        swap_fee_bps == 1 || 
        swap_fee_bps == 5 || 
        swap_fee_bps == 30 || 
        swap_fee_bps == 100 ||
        swap_fee_bps == 200,
        EInvalidSwapFeeBpsType,
    );
}

fun update_lp_metadata<A, B, LpType: drop>(
    meta_a: &CoinMetadata<A>,
    meta_b: &CoinMetadata<B>,
    meta_lp: &mut CoinMetadata<LpType>,
    treasury_lp: &TreasuryCap<LpType>,
) {
    assert!(meta_lp.get_decimals() == 9, EInvalidLpDecimals);

    // Construct and set the LP token name
    let mut lp_name = string::utf8(b"STEAMM LP ");
    lp_name.append(meta_a.get_symbol().to_string());
    lp_name.append(string::utf8(b"-"));
    lp_name.append(meta_b.get_symbol().to_string());
    treasury_lp.update_name(meta_lp, lp_name);

    // Construct and set the LP token symbol
    let mut lp_symbol = ascii::string(b"STEAMM LP ");
    lp_symbol.append(meta_a.get_symbol());
    lp_symbol.append(ascii::string(b"-"));
    lp_symbol.append(meta_b.get_symbol());
    treasury_lp.update_symbol(meta_lp, lp_symbol);

    // Set the description
    treasury_lp.update_description(meta_lp, string::utf8(b"STEAMM LP Token"));

    // Set the icon URL
    treasury_lp.update_icon_url(meta_lp, ascii::string(LP_ICON_URL));
}

// ===== Events =====

public struct NewPoolResult has copy, drop, store {
    pool_id: ID,
    coin_type_a: TypeName,
    coin_type_b: TypeName,
    quoter_type: TypeName,
    lp_token_type: TypeName,
    swap_fee_bps: u64,
}

public struct SwapResult has copy, drop, store {
    user: address,
    pool_id: ID,
    amount_in: u64,
    amount_out: u64,
    output_fees: SwapFee,
    a2b: bool,

    balance_a: u64,
    balance_b: u64,
}

public struct DepositResult has copy, drop, store {
    user: address,
    pool_id: ID,
    deposit_a: u64,
    deposit_b: u64,
    mint_lp: u64,

    balance_a: u64,
    balance_b: u64,
}

public struct RedeemResult has copy, drop, store {
    user: address,
    pool_id: ID,
    withdraw_a: u64,
    withdraw_b: u64,
    burn_lp: u64,

    balance_a: u64,
    balance_b: u64,
}

public use fun swap_result_user as SwapResult.user;
public use fun swap_result_pool_id as SwapResult.pool_id;
public use fun swap_result_amount_in as SwapResult.amount_in;
public use fun swap_result_amount_out as SwapResult.amount_out;
public use fun swap_result_protocol_fees as SwapResult.protocol_fees;
public use fun swap_result_pool_fees as SwapResult.pool_fees;
public use fun swap_result_a2b as SwapResult.a2b;

public use fun deposit_result_user as DepositResult.user;
public use fun deposit_result_pool_id as DepositResult.pool_id;
public use fun deposit_result_deposit_a as DepositResult.deposit_a;
public use fun deposit_result_deposit_b as DepositResult.deposit_b;
public use fun deposit_result_mint_lp as DepositResult.mint_lp;

public use fun redeem_result_user as RedeemResult.user;
public use fun redeem_result_pool_id as RedeemResult.pool_id;
public use fun redeem_result_withdraw_a as RedeemResult.withdraw_a;
public use fun redeem_result_withdraw_b as RedeemResult.withdraw_b;
public use fun redeem_result_burn_lp as RedeemResult.burn_lp;

public fun swap_result_user(swap_result: &SwapResult): address { swap_result.user }

public fun swap_result_pool_id(swap_result: &SwapResult): ID { swap_result.pool_id }

public fun swap_result_amount_in(swap_result: &SwapResult): u64 { swap_result.amount_in }

public fun swap_result_amount_out(swap_result: &SwapResult): u64 { swap_result.amount_out }

public fun swap_result_protocol_fees(swap_result: &SwapResult): u64 {
    swap_result.output_fees.protocol_fees()
}

public fun swap_result_pool_fees(swap_result: &SwapResult): u64 {
    swap_result.output_fees.pool_fees()
}

public fun swap_result_a2b(swap_result: &SwapResult): bool { swap_result.a2b }

public fun deposit_result_user(deposit_result: &DepositResult): address { deposit_result.user }

public fun deposit_result_pool_id(deposit_result: &DepositResult): ID { deposit_result.pool_id }

public fun deposit_result_deposit_a(deposit_result: &DepositResult): u64 {
    deposit_result.deposit_a
}

public fun deposit_result_deposit_b(deposit_result: &DepositResult): u64 {
    deposit_result.deposit_b
}

public fun deposit_result_mint_lp(deposit_result: &DepositResult): u64 { deposit_result.mint_lp }

public fun redeem_result_user(redeem_result: &RedeemResult): address { redeem_result.user }

public fun redeem_result_pool_id(redeem_result: &RedeemResult): ID { redeem_result.pool_id }

public fun redeem_result_withdraw_a(redeem_result: &RedeemResult): u64 { redeem_result.withdraw_a }

public fun redeem_result_withdraw_b(redeem_result: &RedeemResult): u64 { redeem_result.withdraw_a }

public fun redeem_result_burn_lp(redeem_result: &RedeemResult): u64 { redeem_result.burn_lp }

// ===== Test-Only =====

#[test_only]
public fun new_for_testing<A, B, Quoter: store, LpType: drop>(
    swap_fee_bps: u64,
    quoter: Quoter,
    ctx: &mut TxContext,
): Pool<A, B, Quoter, LpType> {
    let lp_treasury = coin::create_treasury_cap_for_testing(ctx);
    let lp_supply = lp_treasury.treasury_into_supply();

    Pool {
        id: object::new(ctx),
        quoter,
        balance_a: balance::zero(),
        balance_b: balance::zero(),
        protocol_fees: fees::new(SWAP_FEE_NUMERATOR, BPS_DENOMINATOR, 0),
        pool_fee_config: fees::new_config(swap_fee_bps, BPS_DENOMINATOR, 0),
        lp_supply,
        trading_data: TradingData {
            swap_a_in_amount: 0,
            swap_b_out_amount: 0,
            swap_a_out_amount: 0,
            swap_b_in_amount: 0,
            protocol_fees_a: 0,
            protocol_fees_b: 0,
            pool_fees_a: 0,
            pool_fees_b: 0,
        },
        version: version::new(CURRENT_VERSION),
    }
}

#[test_only]
public(package) fun no_protocol_fees_for_testing<A, B, Quoter: store, LpType: drop>(
    pool: &mut Pool<A, B, Quoter, LpType>,
) {
    let fee_num = pool.protocol_fees.config_mut().fee_numerator_mut();
    *fee_num = 0;
}

#[test_only]
public(package) fun no_swap_fees_for_testing<A, B, Quoter: store, LpType: drop>(
    pool: &mut Pool<A, B, Quoter, LpType>,
) {
    let fee_num = pool.pool_fee_config.fee_numerator_mut();
    *fee_num = 0;
}

#[test_only]
public(package) fun mut_reserve_a<A, B, Quoter: store, LpType: drop>(
    pool: &mut Pool<A, B, Quoter, LpType>,
    amount: u64,
    increase: bool,
) {
    if (increase) {
        pool.balance_a.join(balance::create_for_testing(amount));
    } else {
        balance::destroy_for_testing(pool.balance_a.split(amount));
    };
}

#[test_only]
public(package) fun mut_reserve_b<A, B, Quoter: store, LpType: drop>(
    pool: &mut Pool<A, B, Quoter, LpType>,
    amount: u64,
    increase: bool,
) {
    if (increase) {
        pool.balance_b.join(balance::create_for_testing(amount));
    } else {
        balance::destroy_for_testing(pool.balance_b.split(amount));
    };
}

#[test_only]
public(package) fun lp_supply_mut_for_testing<A, B, Quoter: store, LpType: drop>(
    pool: &mut Pool<A, B, Quoter, LpType>,
): &mut Supply<LpType> {
    &mut pool.lp_supply
}

#[test_only]
public(package) fun protocol_fees_mut_for_testing<A, B, Quoter: store, LpType: drop>(
    pool: &mut Pool<A, B, Quoter, LpType>,
): &mut Fees<A, B> {
    &mut pool.protocol_fees
}

#[test_only]
public(package) fun quote_deposit_impl_test<A, B, Quoter: store, LpType: drop>(
    pool: &Pool<A, B, Quoter, LpType>,
    ideal_a: u64,
    ideal_b: u64,
): DepositQuote {
    quote_deposit_(
        pool,
        ideal_a,
        ideal_b,
    )
}

#[test_only]
public(package) fun quote_redeem_impl_test<A, B, Quoter: store, LpType: drop>(
    pool: &Pool<A, B, Quoter, LpType>,
    lp_tokens: u64,
    min_a: u64,
    min_b: u64,
): RedeemQuote {
    quote_redeem_(
        pool,
        lp_tokens,
        min_a,
        min_b,
    )
}

#[test_only]
public(package) fun to_quote(result: SwapResult): SwapQuote {
    let SwapResult {
        user: _,
        pool_id: _,
        amount_in,
        amount_out,
        output_fees,
        a2b,
        balance_a: _,
        balance_b: _,
    } = result;

    quote::quote_for_testing(
        amount_in,
        amount_out,
        output_fees.protocol_fees(),
        output_fees.pool_fees(),
        a2b,
    )
}

// ===== Tests =====

#[test]
fun test_assert_lp_supply_reserve_ratio_ok() {
    // Perfect ratio
    assert_lp_supply_reserve_ratio(
        10, // initial_reserve_a
        10, // initial_lp_supply
        100, // final_reserve_a
        100, // final_lp_supply
    );

    // Ratio gets better in favor of the pool
    assert_lp_supply_reserve_ratio(
        10, // initial_reserve_a
        10, // initial_lp_supply
        100, // final_reserve_a
        99, // final_lp_supply
    );
}

// Note: This error cannot occur unless there is a bug in the contract.
// It provides an extra layer of security
#[test]
#[expected_failure(abort_code = ELpSupplyToReserveRatioViolation)]
fun test_assert_lp_supply_reserve_ratio_not_ok() {
    // Ratio gets worse in favor of the pool
    assert_lp_supply_reserve_ratio(
        10, // initial_reserve_a
        10, // initial_lp_supply
        100, // final_reserve_a
        101, // final_lp_supply
    );
}<|MERGE_RESOLUTION|>--- conflicted
+++ resolved
@@ -189,681 +189,6 @@
         balance_a: pool.balance_a.value(),
         balance_b: pool.balance_b.value(),
     };
-<<<<<<< HEAD
-    use steamm::{
-        pool_math,
-        events::emit_event,
-        version::{Self, Version},
-        registry::{Registry},
-        math::safe_mul_div_up,
-        global_admin::GlobalAdmin,
-        fees::{Self, Fees, FeeConfig},
-        quote::{Self, SwapQuote, SwapFee, DepositQuote, RedeemQuote},
-        bank::{BToken},
-    };
-    
-    public use fun steamm::pool::intent_quote as Intent.quote;
-    public use fun steamm::cpmm::intent_swap as Pool.cpmm_intent_swap;
-    public use fun steamm::cpmm::execute_swap as Pool.cpmm_execute_swap;
-    public use fun steamm::cpmm::quote_swap as Pool.cpmm_quote_swap;
-    public use fun steamm::cpmm::k as Pool.cpmm_k;
-    public use fun steamm::omm::intent_swap as Pool.omm_intent_swap;
-    public use fun steamm::omm::execute_swap as Pool.omm_execute_swap;
-    public use fun steamm::omm::quote_swap as Pool.omm_quote_swap;
-
-    // ===== Constants =====
-
-    // Protocol Fee numerator in basis points
-    const SWAP_FEE_NUMERATOR: u64 = 2_000;
-    // Redemption Fee numerator in basis points
-    const REDEMPTION_FEE_NUMERATOR: u64 = 10;
-    // Minimum redemption fee
-    const MINIMUM_REDEMPTION_FEE: u64 = 1;
-    // Protocol Fee denominator in basis points (100%)
-    const BPS_DENOMINATOR: u64 = 10_000;
-    // Minimum liquidity burned during
-    // the seed depositing phase
-    const MINIMUM_LIQUIDITY: u64 = 10;
-
-    const CURRENT_VERSION: u16 = 1;
-
-    // ===== Errors =====
-
-    // The pool swap fee is a percentage and therefore
-    // can't surpass 100%
-    const EFeeAbove100Percent: u64 = 1;
-    // Occurs when the swap amount_out is below the
-    // minimum amount out declared
-    const ESwapExceedsSlippage: u64 = 2;
-    // When the coin output exceeds the amount of reserves
-    // available
-    const EOutputExceedsLiquidity: u64 = 3;
-    // Assert that the reserve to lp supply ratio updates
-    // in favor of of the pool. This error should not occur
-    const ELpSupplyToReserveRatioViolation: u64 = 4;
-    // The swap leads to zero output amount
-    const ESwapOutputAmountIsZero: u64 = 5;
-    // There cannot be two intents concurrently
-    const EPoolGuarded: u64 = 6;
-    // Attempting to unguard pool that is already unguarded
-    const EPoolUnguarded: u64 = 7;
-    // When the user coin object does not have enough balance to fulfil the swap
-    const EInsufficientFunds: u64 = 8;
-
-    /// Marker type for the LP coins of a pool. There can only be one
-    /// pool per type, albeit given the permissionless aspect of the pool
-    /// creation, we allow for pool creators to export their own types. The creator's
-    /// type is not explicitly expressed in the generic types of this struct,
-    /// instead the hooks types in our implementations follow the `Hook<phantom W>`
-    /// schema. This has the advantage that we do not require an extra generic
-    /// type on the `LP` as well as on the `Pool`
-    public struct LP<phantom A, phantom B, phantom Quoter: store, phantom P> has copy, drop {}
-
-    /// Capability object given to the pool creator
-    public struct PoolCap<phantom A, phantom B, phantom Quoter: store, phantom P> has key {
-        id: UID,
-        pool_id: ID,
-    }
-
-    /// AMM pool object. This object is the top-level object and sits at the
-    /// core of the protocol. The generic types `A` and `B` correspond to the
-    /// associated coin types of the AMM. The `Hook` type corresponds to the
-    /// witness type of the associated hook module, whereas the `State` type
-    /// corresponds the hooks state object, meant to store implementation-specific
-    /// data. The pool object contains the core of the AMM logic, which all hooks
-    /// rely on.
-    /// 
-    /// It stores the pool's liquidity, protocol fees, the lp supply object
-    /// as well as the inner state of the associated Hook.
-    /// 
-    /// The pool object is mostly responsible to providing the liquidity depositing
-    /// and withdrawal logic, which can be directly called without relying on a hook's wrapper,
-    /// as well as the computation of the fees for a given swap. From a perspective of the pool
-    /// module, the Pool does not rely on the hook as a trustfull oracle for computing fees.
-    /// Instead the Pool will compute fees on the amount_out of the swap and therefore
-    /// inform the hook on what the fees will be for the given swap.
-    /// 
-    /// Moreover this object also exports an initalizer and a swap method which
-    /// are meant to be called by the associated hook module.
-    public struct Pool<phantom A, phantom B, Quoter: store, phantom P> has key, store {
-        id: UID,
-        // Inner state of the hook
-        quoter: Quoter,
-
-        btokens_a: Balance<BToken<P, A>>,
-        btokens_b: Balance<BToken<P, B>>,
-
-        // Tracks the supply of lp tokens
-        lp_supply: Supply<LP<A, B, Quoter, P>>,
-        protocol_fees: Fees<BToken<P, A>, BToken<P, B>>,
-        // Pool fee configuration
-        pool_fee_config: FeeConfig,
-        // Redemption fees
-        redemption_fees: Fees<BToken<P, A>, BToken<P, B>>,
-        // Lifetime trading and fee data
-        trading_data: TradingData,
-        // Provides Write-lock style guard in the swap intent process.
-        // When a user initialises a swap the pool will lock and not allow
-        // concurrent intents to take place.
-        lock_guard: bool,
-        version: Version,
-    }
-
-    public struct TradingData has store {
-        // swap a2b
-        swap_a_in_amount: u128,
-        swap_b_out_amount: u128,
-        // swap b2a
-        swap_a_out_amount: u128,
-        swap_b_in_amount: u128,
-        // protocol fees
-        protocol_fees_a: u64,
-        protocol_fees_b: u64,
-        // Redemption fees
-        redemption_fees_a: u64,
-        redemption_fees_b: u64,
-        // pool fees
-        pool_fees_a: u64,
-        pool_fees_b: u64,
-    }
-
-    /// Intent object signaling that a swap is taking place. This object is a
-    /// hot-potato and therefore needs to be consumed by the swap function, which
-    /// in turn is called by the hook module `execute_swap`
-    public struct Intent<phantom A, phantom B, phantom Quoter: store, phantom P> {
-        quote: SwapQuote,
-    }
-    
-    // ===== Quoter-Exposed Methods =====
-
-    /// Initializes and returns a new AMM Pool along with its associated PoolCap.
-    /// The pool is initialized with zero balances for both coin types `A` and `B`,
-    /// specified protocol fees, and the provided swap fee. The pool's LP supply
-    /// object is initialized at zero supply and the pool is added to the `registry`.
-    ///
-    /// This function is meant to be called by the hook module and therefore it
-    /// it witness-protected.
-    ///
-    /// # Returns
-    ///
-    /// A tuple containing:
-    /// - `Pool<A, B, Quoter, P>`: The created AMM pool object.
-    /// - `PoolCap<A, B, Quoter, P>`: The associated pool capability object.
-    ///
-    /// # Panics
-    ///
-    /// This function will panic if `swap_fee_bps` is greater than or equal to
-    /// `SWAP_FEE_DENOMINATOR`
-    public(package) fun new<A, B, Quoter: store, P>(
-        registry: &mut Registry,
-        swap_fee_bps: u64,
-        quoter: Quoter,
-        ctx: &mut TxContext,
-    ): (Pool<A, B, Quoter, P>, PoolCap<A, B, Quoter, P>) {
-        assert!(swap_fee_bps < BPS_DENOMINATOR, EFeeAbove100Percent);
-
-        let lp_supply = balance::create_supply(LP<A, B, Quoter, P>{});
-
-        let pool = Pool {
-            id: object::new(ctx),
-            quoter,
-            btokens_a: balance::zero(),
-            btokens_b: balance::zero(),
-            protocol_fees: fees::new(SWAP_FEE_NUMERATOR, BPS_DENOMINATOR, 0),
-            pool_fee_config: fees::new_config(swap_fee_bps, BPS_DENOMINATOR, 0),
-            redemption_fees: fees::new(REDEMPTION_FEE_NUMERATOR, BPS_DENOMINATOR, MINIMUM_REDEMPTION_FEE),
-            lp_supply,
-            trading_data: TradingData {
-                swap_a_in_amount: 0,
-                swap_b_out_amount: 0,
-                swap_a_out_amount: 0,
-                swap_b_in_amount: 0,
-                protocol_fees_a: 0,
-                protocol_fees_b: 0,
-                redemption_fees_a: 0,
-                redemption_fees_b: 0,
-                pool_fees_a: 0,
-                pool_fees_b: 0,
-            },
-            lock_guard: false,
-            version: version::new(CURRENT_VERSION),
-        };
-
-        registry.add_amm(&pool);
-
-        // Create pool cap
-        let pool_cap = PoolCap {
-            id: object::new(ctx),
-            pool_id: pool.id.uid_to_inner(),
-        };
-
-        // Emit event
-        emit_event(
-            NewPoolResult {
-                creator: sender(ctx),
-                pool_id: object::id(&pool),
-            }
-        );
-
-        (pool, pool_cap)
-    }
-
-    /// Executes inner swap logic that is generalised accross all hooks. It takes
-    /// care of fee handling, management of fund inputs and outputs as well
-    /// as slippage protections.
-    /// 
-    /// This function is meant to be called by the hook module and therefore it
-    /// it witness-protected.
-    ///
-    /// # Returns
-    ///
-    /// `SwapResult`: An object containing details of the executed swap,
-    /// including input and output amounts, fees, and the direction of the swap.
-    ///
-    /// # Panics
-    ///
-    /// This function will panic if:
-    /// - `quote.amount_out()` is zero
-    /// - `quote.amount_out()` is less than `min_amount_out`
-    /// - if the `quote.amount_out()` exceeds the funds in the assocatied bank
-    #[allow(unused_mut_parameter)]
-    public(package) fun swap<A, B, Quoter: store, P>(
-        self: &mut Pool<A, B, Quoter, P>,
-        coin_a: &mut Coin<BToken<P, A>>,
-        coin_b: &mut Coin<BToken<P, B>>,
-        intent: Intent<A, B, Quoter, P>,
-        min_amount_out: u64,
-        ctx: &mut TxContext,
-    ): SwapResult {
-        self.version.assert_version_and_upgrade(CURRENT_VERSION);
-
-        let quote = self.consume(intent);
-
-        assert!(quote.amount_out() > 0, ESwapOutputAmountIsZero);
-        assert!(quote.amount_out() >= min_amount_out, ESwapExceedsSlippage);
-
-        let (protocol_fee_a, protocol_fee_b) = self.protocol_fees.balances_mut();
-
-        if (quote.a2b()) {
-            quote.swap_inner(
-                // Inputs
-                &mut self.btokens_a, // total_funds_in
-                coin_a, // coin_in
-                &mut self.trading_data.swap_a_in_amount, // swap_in_amount
-                // Outputs
-                protocol_fee_b, // protocol_fees
-                &mut self.btokens_b, // total_funds_out
-                coin_b, // coin_out
-                &mut self.trading_data.swap_b_out_amount, // swap_out_amount
-                &mut self.trading_data.protocol_fees_b, // protocol_fees
-                &mut self.trading_data.pool_fees_b, // pool_fees
-            );
-        } else {
-            quote.swap_inner(
-                // Inputs
-                &mut self.btokens_b, // total_funds_in
-                coin_b, // coin_in
-                &mut self.trading_data.swap_b_in_amount, // swap_in_amount
-                // Outputs
-                protocol_fee_a, // protocol_fees
-                &mut self.btokens_a, // total_funds_out
-                coin_a, // coin_out
-                &mut self.trading_data.swap_a_out_amount, // swap_out_amount
-                &mut self.trading_data.protocol_fees_a, // protocol_fees
-                &mut self.trading_data.pool_fees_a, // pool_fees
-            );
-        };
-
-        // Emit event
-        let result = SwapResult {
-            user: sender(ctx),
-            pool_id: object::id(self),
-            amount_in: quote.amount_in(),
-            amount_out: quote.amount_out(),
-            output_fees: *quote.output_fees(),
-            a2b: quote.a2b(),
-        };
-
-        emit_event(result);
-
-        result
-    }
-    
-    // ===== Public Methods =====
-
-    /// Adds liquidity to the AMM Pool and mints LP tokens for the depositor.
-    /// In respect to the initial deposit, the first supply value `minimum_liquidity`
-    /// is frozen to prevent inflation attacks.
-    /// This function ensures that liquidity is added to the pool in a
-    /// balanced manner, maintaining the pool's reserves and LP supply ratio.
-    /// 
-    /// # Returns
-    ///
-    /// A tuple containing:
-    /// - `Coin<LP<A, B, Quoter>>`: The minted LP tokens for the depositor.
-    /// - `DepositResult`: An object containing details of the deposit, including the amounts of coins `A` and `B` deposited and the number of LP tokens minted.
-    ///
-    /// # Panics
-    ///
-    /// - If `max` params lead to an invalid ratio
-    /// - If resulting deposit amounts violate slippage defined by `min` params
-    /// - If results in an inconsisten reserve-to-LP supply ratio
-    public fun deposit_liquidity<A, B, Quoter: store, P>(
-        self: &mut Pool<A, B, Quoter, P>,
-        coin_a: &mut Coin<BToken<P, A>>,
-        coin_b: &mut Coin<BToken<P, B>>,
-        max_a: u64,
-        max_b: u64,
-        ctx:  &mut TxContext,
-    ): (Coin<LP<A, B, Quoter, P>>, DepositResult) {
-        self.version.assert_version_and_upgrade(CURRENT_VERSION);
-        self.assert_unguarded();
-
-        // Compute token deposits and delta lp tokens
-        let quote = quote_deposit_impl(
-            self,
-            max_a,
-            max_b,
-        );
-
-        let initial_lp_supply = self.lp_supply.supply_value();
-        let (initial_total_funds_a, initial_total_funds_b) = self.btoken_amounts();
-
-        let balance_a = coin_a.balance_mut().split(quote.deposit_a());
-        let balance_b = coin_b.balance_mut().split(quote.deposit_b());
-
-        // Add liquidity to pool
-        self.btokens_a.join(balance_a);
-        self.btokens_b.join(balance_b);
-
-        // Mint LP Tokens
-        let mut lp_coins = coin::from_balance(
-            self.lp_supply.increase_supply(quote.mint_lp()),
-            ctx
-        );
-
-        // Emit event
-        let result = DepositResult {
-            user: sender(ctx),
-            pool_id: object::id(self),
-            deposit_a: quote.deposit_a(),
-            deposit_b: quote.deposit_b(),
-            mint_lp: quote.mint_lp(),
-        };
-        
-        emit_event(result);
-
-        // Lock minimum liquidity if initial seed liquidity - prevents inflation attack
-        if (quote.initial_deposit()) {
-            public_transfer(lp_coins.split(MINIMUM_LIQUIDITY, ctx), @0x0);
-        };
-
-        assert_lp_supply_reserve_ratio(
-            initial_total_funds_a,
-            initial_lp_supply,
-            self.btoken_amount_a(),
-            self.lp_supply.supply_value(),
-        );
-        
-        assert_lp_supply_reserve_ratio(
-            initial_total_funds_b,
-            initial_lp_supply,
-            self.btoken_amount_b(),
-            self.lp_supply.supply_value(),
-        );
-        
-        (lp_coins, result)
-    }
-    
-    /// Redeems liquidity from the AMM Pool by burning LP tokens and
-    /// withdrawing the corresponding coins `A` and `B`.
-    ///
-    /// Liquidity is redeemed from the pool in a balanced manner,
-    /// maintaining the pool's reserves and LP supply ratio.
-    ///
-    /// # Returns
-    ///
-    /// A tuple containing:
-    /// - `Coin<A>`: The withdrawn amount of coin `A`.
-    /// - `Coin<B>`: The withdrawn amount of coin `B`.
-    /// - `RedeemResult`: An object containing details of the redeem transaction,
-    /// including the amounts of coins `A` and `B` withdrawn and the
-    /// number of LP tokens burned.
-    ///
-    /// # Panics
-    ///
-    /// - If it results in an inconsistent reserve-to-LP supply ratio
-    /// - If it results in withdraw amounts that violate the slippage `min` params
-    public fun redeem_liquidity<A, B, Quoter: store, P>(
-        self: &mut Pool<A, B, Quoter, P>,
-        lp_tokens: Coin<LP<A, B, Quoter, P>>,
-        min_a: u64,
-        min_b: u64,
-        ctx:  &mut TxContext,
-    ): (Coin<BToken<P, A>>, Coin<BToken<P, B>>, RedeemResult) {
-        self.version.assert_version_and_upgrade(CURRENT_VERSION);
-        self.assert_unguarded();
-
-        // Compute amounts to withdraw
-        let quote = quote_redeem_impl(
-            self,
-            lp_tokens.value(),
-            min_a,
-            min_b,
-        );
-
-        let initial_lp_supply = self.lp_supply.supply_value();
-        let initial_reserve_a = self.btoken_amount_a();
-        let lp_burn = lp_tokens.value();
-
-        assert!(quote.burn_lp() == lp_burn, 0);
-
-        // Burn LP Tokens
-        self.lp_supply.decrease_supply(
-            lp_tokens.into_balance()
-        );
-
-        // Withdraw
-        let mut balance_a = self.btokens_a.split(quote.withdraw_a());
-        let mut balance_b = self.btokens_b.split(quote.withdraw_b());
-
-        // Charge redemption fees
-        let (fee_balance_a, fee_balance_b) = self.redemption_fees.balances_mut();
-
-        let balance_a_value = balance_a.value();
-        let balance_b_value = balance_b.value();
-
-        fee_balance_a.join(balance_a.split(quote.fees_a().min(balance_a_value)));
-        fee_balance_b.join(balance_b.split(quote.fees_b().min(balance_b_value)));
-        
-        // Update redemption fee data
-        self.trading_data.redemption_fees_a = self.trading_data.redemption_fees_a + quote.fees_a();
-        self.trading_data.redemption_fees_b = self.trading_data.redemption_fees_b + quote.fees_b();
-
-        // Prepare tokens to send
-        let tokens_a = coin::from_balance(
-            balance_a,
-            ctx,
-        );
-        let tokens_b = coin::from_balance(
-            balance_b,
-            ctx,
-        );
-
-        assert_lp_supply_reserve_ratio(
-            initial_reserve_a,
-            initial_lp_supply,
-            self.btoken_amount_a(),
-            self.lp_supply.supply_value(),
-        );
-
-        // Emit events
-        let result = RedeemResult {
-            user: sender(ctx),
-            pool_id: object::id(self),
-            withdraw_a: tokens_a.value(),
-            withdraw_b: tokens_b.value(),
-            fees_a: quote.fees_a(),
-            fees_b: quote.fees_b(),
-            burn_lp: lp_burn,
-        };
-
-        emit_event(result);
-
-        (tokens_a, tokens_b, result)
-    }
-
-    // TODO: Remove unnecessary wrapper
-    public fun quote_deposit<A, B, Quoter: store, P>(
-        self: &Pool<A, B, Quoter, P>,
-        max_a: u64,
-        max_b: u64,
-    ): DepositQuote {
-        quote_deposit_impl(
-            self,
-            max_a,
-            max_b,
-        )
-    }
-
-    public fun quote_redeem<A, B, Quoter: store, P>(
-        self: &mut Pool<A, B, Quoter, P>,
-        lp_tokens: u64,
-    ): RedeemQuote {
-        quote_redeem_impl(
-            self,
-            lp_tokens,
-            0,
-            0,
-        )
-    }
-
-    // ===== Pool Cap Adming Endpoints =====
-
-    public fun set_pool_swap_fees<A, B, Quoter: store, P>(
-        pool: &mut Pool<A, B, Quoter, P>,
-        _pool_cap: &PoolCap<A, B, Quoter, P>,
-        swap_fee_bps: u64,
-    ) {
-        assert!(swap_fee_bps < BPS_DENOMINATOR, EFeeAbove100Percent);
-        pool.pool_fee_config = fees::new_config(swap_fee_bps, BPS_DENOMINATOR, 0);
-    }
-    
-    public fun set_redemption_swap_fees<A, B, Quoter: store, P>(
-        pool: &mut Pool<A, B, Quoter, P>,
-        _pool_cap: &PoolCap<A, B, Quoter, P>,
-        redemption_fee_bps: u64,
-    ) {
-        assert!(redemption_fee_bps < BPS_DENOMINATOR, EFeeAbove100Percent);
-
-        pool.redemption_fees.set_config(
-            redemption_fee_bps, BPS_DENOMINATOR, MINIMUM_REDEMPTION_FEE
-        );
-    }
-    
-    // ===== View & Getters =====
-
-    
-    public fun btoken_amounts<A, B, Quoter: store, P>(self: &Pool<A, B, Quoter, P>): (u64, u64) {
-        (
-            self.btoken_amount_a(),
-            self.btoken_amount_b(),
-        )
-    }
-
-    public fun btoken_amount_a<A, B, Quoter: store, P>(self: &Pool<A, B, Quoter, P>): u64 {
-        self.btokens_a.value()
-    }
-    
-    public fun btoken_amount_b<A, B, Quoter: store, P>(self: &Pool<A, B, Quoter, P>): u64 {
-        self.btokens_b.value()
-    }
-    
-    public fun protocol_fees<A, B, Quoter: store, P>(self: &Pool<A, B, Quoter, P>): &Fees<BToken<P, A>, BToken<P, B>> {
-        &self.protocol_fees
-    }
-    
-    public fun pool_fee_config<A, B, Quoter: store, P>(self: &Pool<A, B, Quoter, P>): &FeeConfig {
-        &self.pool_fee_config
-    }
-    
-    public fun lp_supply_val<A, B, Quoter: store, P>(self: &Pool<A, B, Quoter, P>): u64 {
-        self.lp_supply.supply_value()
-    }
-    
-    public fun trading_data<A, B, Quoter: store, P>(self: &Pool<A, B, Quoter, P>): &TradingData {
-        &self.trading_data
-    }
-
-    public fun quoter<A, B, Quoter: store, P>(
-        pool: &Pool<A, B, Quoter, P>,
-    ): &Quoter {
-        &pool.quoter
-    }
-    
-    public fun total_swap_a_in_amount(self: &TradingData): u128 { self.swap_a_in_amount }
-    public fun total_swap_b_out_amount(self: &TradingData): u128 { self.swap_b_out_amount }
-    public fun total_swap_a_out_amount(self: &TradingData): u128 { self.swap_a_out_amount }
-    public fun total_swap_b_in_amount(self: &TradingData): u128 { self.swap_b_in_amount }
-    public fun protocol_fees_a(self: &TradingData): u64 { self.protocol_fees_a }
-    public fun protocol_fees_b(self: &TradingData): u64 { self.protocol_fees_b }
-    public fun pool_fees_a(self: &TradingData): u64 { self.pool_fees_a }
-    public fun pool_fees_b(self: &TradingData): u64 { self.pool_fees_b }
-
-    public fun minimum_liquidity(): u64 { MINIMUM_LIQUIDITY }
-    public fun intent_quote<A, B, Quoter: store, P>(self: &Intent<A, B, Quoter, P>): &SwapQuote { &self.quote }
-
-    // ===== Package functions =====
-
-    public(package) fun assert_liquidity(reserve_out: u64, amount_out: u64) {
-        assert!(amount_out <= reserve_out, EOutputExceedsLiquidity);
-    }
-
-    public(package) fun get_quote<A, B, Quoter: store, P>(
-        self: &Pool<A, B, Quoter, P>,
-        amount_in: u64,
-        amount_out: u64,
-        a2b: bool,
-        ): SwapQuote {
-        let (protocol_fees, pool_fees) = self.compute_swap_fees_(amount_out);
-
-        quote::quote(
-            amount_in,
-            amount_out,
-            protocol_fees,
-            pool_fees,
-            a2b,
-        )
-    }
-    
-    public(package) fun compute_swap_fees_<A, B, Quoter: store, P>(self: &Pool<A, B, Quoter, P>, amount: u64): (u64, u64) {
-        let (protocol_fee_num, protocol_fee_denom) = self.protocol_fees.fee_ratio();
-        let (pool_fee_num, pool_fee_denom) = self.pool_fee_config.fee_ratio();
-        
-        let total_fees = safe_mul_div_up(amount, pool_fee_num, pool_fee_denom);
-        let protocol_fees = safe_mul_div_up(total_fees, protocol_fee_num, protocol_fee_denom);
-        let pool_fees = total_fees - protocol_fees;
-
-        (protocol_fees, pool_fees)
-    }
-    
-    public(package) fun compute_redemption_fees_<A, B, Quoter: store, P>(
-        self: &Pool<A, B, Quoter, P>,
-        amount_a: u64,
-        amount_b: u64,
-    ): (u64, u64) {
-        let (fee_num, fee_denom) = self.redemption_fees.fee_ratio();
-        let min_fee = self.redemption_fees.config().min_fee();
-
-        let fees_a = safe_mul_div_up(amount_a, fee_num, fee_denom).max(min_fee);
-        let fees_b = safe_mul_div_up(amount_b, fee_num, fee_denom).max(min_fee);
-
-        (fees_a, fees_b)
-    }
-    
-    public(package) fun inner_mut<A, B, Quoter: store, P>(
-        self: &mut Pool<A, B, Quoter, P>,
-    ): &mut Quoter {
-        &mut self.quoter
-    }
-    
-    public(package) fun as_intent<A, B, Quoter: store, P>(
-        quote: SwapQuote,
-        pool: &mut Pool<A, B, Quoter, P>,
-    ): Intent<A, B, Quoter, P> {
-        pool.guard();
-        
-        Intent {
-            quote,
-        }
-    }
-
-    fun consume<A, B, Quoter: store, P>(
-        pool: &mut Pool<A, B, Quoter, P>,
-        intent: Intent<A, B, Quoter, P>,
-    ): SwapQuote {
-        pool.unguard();
-
-        let Intent { quote } = intent;
-
-        quote
-    }
-
-    fun guard<A, B, Quoter: store, P>(
-        pool: &mut Pool<A, B, Quoter, P>,
-    ) {
-        pool.assert_unguarded();
-        pool.lock_guard = true
-    }
-    
-    fun unguard<A, B, Quoter: store, P>(
-        pool: &mut Pool<A, B, Quoter, P>,
-    ) {
-        pool.assert_guarded();
-        pool.lock_guard = false
-    }
-=======
->>>>>>> 5964a0fb
 
     emit_event(result);
 
