--- conflicted
+++ resolved
@@ -451,13 +451,7 @@
         version: version::new(CURRENT_VERSION),
     };
 
-<<<<<<< HEAD
     let event = NewPoolResult {
-=======
-    // Emit event
-    emit_event(NewPoolResult {
-        creator: sender(ctx),
->>>>>>> a0131029
         pool_id: object::id(&pool),
         coin_type_a: get<A>(),
         coin_type_b: get<B>(),
@@ -466,7 +460,6 @@
         swap_fee_bps
     };
 
-<<<<<<< HEAD
     emit_event(event);
 
     registry.register_pool(
@@ -478,8 +471,6 @@
         event.quoter_type,
     );
 
-=======
->>>>>>> a0131029
     pool
 }
 
@@ -958,7 +949,6 @@
 }
 
 #[test_only]
-<<<<<<< HEAD
 public(package) fun no_swap_fees_for_testing<A, B, Quoter: store, LpType: drop>(
     pool: &mut Pool<A, B, Quoter, LpType>,
 ) {
@@ -967,8 +957,6 @@
 }
 
 #[test_only]
-=======
->>>>>>> a0131029
 public(package) fun mut_reserve_a<A, B, Quoter: store, LpType: drop>(
     pool: &mut Pool<A, B, Quoter, LpType>,
     amount: u64,
