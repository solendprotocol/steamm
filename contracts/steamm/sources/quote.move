/// Module for informative structs which provide the input/outputs of a given quotation.
module steamm::quote;

use suilend::decimal::{Self, Decimal};

public use fun steamm::pool::swap_inner as SwapQuote.swap_inner;
public use fun redemption_fee_a as RedeemQuote.fees_a;
public use fun redemption_fee_b as RedeemQuote.fees_b;

public struct SwapQuote has drop, store {
    amount_in: u64,
    amount_out: u64,
    output_fees: SwapFee,
    a2b: bool,
}

<<<<<<< HEAD
    public(package) fun add_extra_fees(
        quote: &mut SwapQuote,
        protocol_fees: u64,
        pool_fees: u64
    ) {
        quote.output_fees.protocol_fees = quote.output_fees.protocol_fees + protocol_fees;
        quote.output_fees.pool_fees = quote.output_fees.pool_fees + pool_fees;
    }
    
=======
public struct SwapFee has copy, drop, store {
    protocol_fees: u64,
    pool_fees: u64,
}
>>>>>>> ecfdf457

public struct DepositQuote has drop, store {
    initial_deposit: bool,
    deposit_a: u64,
    deposit_b: u64,
    mint_lp: u64,
}

<<<<<<< HEAD
    public fun protocol_fees(fee: &SwapFee): u64 { fee.protocol_fees }
    public fun pool_fees(fee: &SwapFee): u64 { fee.pool_fees }

    public fun amount_in(quote: &SwapQuote): u64 { quote.amount_in }
    public fun amount_out(quote: &SwapQuote): u64 { quote.amount_out }
    public fun a2b(quote: &SwapQuote): bool { quote.a2b }
    
    public fun amount_out_net(quote: &SwapQuote): u64 {
        quote.amount_out - quote.output_fees.protocol_fees - quote.output_fees.pool_fees
    }
   
    public fun amount_out_net_of_protocol_fees(quote: &SwapQuote): u64 {
        quote.amount_out - quote.output_fees.protocol_fees
    }
    
    public fun amount_out_net_of_pool_fees(quote: &SwapQuote): u64 {
        quote.amount_out - quote.output_fees.pool_fees
    }
    
    public fun output_fee_rate(quote: &SwapQuote): Decimal {
        let total_fees = decimal::from(
            quote.output_fees().pool_fees() + quote.output_fees().protocol_fees()
        );

        total_fees.div(decimal::from(quote.amount_out()))
    }
    public fun output_fees(quote: &SwapQuote): &SwapFee { &quote.output_fees }
    
    public fun initial_deposit(quote: &DepositQuote): bool { quote.initial_deposit }
    public fun deposit_a(quote: &DepositQuote): u64 { quote.deposit_a }
    public fun deposit_b(quote: &DepositQuote): u64 { quote.deposit_b }
    public fun mint_lp(quote: &DepositQuote): u64 { quote.mint_lp }
    
    public fun withdraw_a(quote: &RedeemQuote): u64 { quote.withdraw_a }
    public fun withdraw_b(quote: &RedeemQuote): u64 { quote.withdraw_b }
    public fun redemption_fee_a(quote: &RedeemQuote): u64 { quote.fees_a }
    public fun redemption_fee_b(quote: &RedeemQuote): u64 { quote.fees_b }
    public fun burn_lp(quote: &RedeemQuote): u64 { quote.burn_lp }


    #[test_only]
    public(package) fun quote_for_testing(
        amount_in: u64,
        amount_out: u64,
        protocol_fees: u64,
        pool_fees: u64,
        a2b: bool,
    ): SwapQuote {
        SwapQuote {
            amount_in,
            amount_out,
            // input_fees,
            output_fees: SwapFee {
                protocol_fees: protocol_fees,
                pool_fees: pool_fees,
            },
            a2b,
        }
=======
public struct RedeemQuote has drop, store {
    withdraw_a: u64,
    withdraw_b: u64,
    fees_a: u64,
    fees_b: u64,
    burn_lp: u64,
}

// ===== Package Methods =====

public(package) fun quote(
    amount_in: u64,
    amount_out: u64,
    protocol_fees: u64,
    pool_fees: u64,
    a2b: bool,
): SwapQuote {
    SwapQuote {
        amount_in,
        amount_out,
        output_fees: SwapFee {
            protocol_fees,
            pool_fees,
        },
        a2b,
    }
}

public(package) fun deposit_quote(
    initial_deposit: bool,
    deposit_a: u64,
    deposit_b: u64,
    mint_lp: u64,
): DepositQuote {
    DepositQuote {
        initial_deposit,
        deposit_a,
        deposit_b,
        mint_lp,
    }
}

public(package) fun redeem_quote(
    withdraw_a: u64,
    withdraw_b: u64,
    fees_a: u64,
    fees_b: u64,
    burn_lp: u64,
): RedeemQuote {
    RedeemQuote {
        withdraw_a,
        withdraw_b,
        fees_a,
        fees_b,
        burn_lp,
    }
}

public(package) fun add_extra_fees(swap_quote: &mut SwapQuote, protocol_fees: u64, pool_fees: u64) {
    swap_quote.output_fees.protocol_fees = swap_quote.output_fees.protocol_fees + protocol_fees;
    swap_quote.output_fees.pool_fees = swap_quote.output_fees.pool_fees + pool_fees;
}

// ===== Public View Methods =====

public fun protocol_fees(swap_fee: &SwapFee): u64 { swap_fee.protocol_fees }

public fun pool_fees(swap_fee: &SwapFee): u64 { swap_fee.pool_fees }

public fun amount_in(swap_quote: &SwapQuote): u64 { swap_quote.amount_in }

public fun amount_out(swap_quote: &SwapQuote): u64 { swap_quote.amount_out }

public fun a2b(swap_quote: &SwapQuote): bool { swap_quote.a2b }

public fun amount_out_net(swap_quote: &SwapQuote): u64 {
    swap_quote.amount_out - swap_quote.output_fees.protocol_fees - swap_quote.output_fees.pool_fees
}

public fun amount_out_net_of_protocol_fees(swap_quote: &SwapQuote): u64 {
    swap_quote.amount_out - swap_quote.output_fees.protocol_fees
}

public fun amount_out_net_of_pool_fees(swap_quote: &SwapQuote): u64 {
    swap_quote.amount_out - swap_quote.output_fees.pool_fees
}

public fun output_fee_rate(swap_quote: &SwapQuote): Decimal {
    let total_fees = decimal::from(
        swap_quote.output_fees().pool_fees() + swap_quote.output_fees().protocol_fees(),
    );

    total_fees.div(decimal::from(swap_quote.amount_out()))
}

public fun output_fees(swap_quote: &SwapQuote): &SwapFee { &swap_quote.output_fees }

public fun initial_deposit(deposit_quote: &DepositQuote): bool { deposit_quote.initial_deposit }

public fun deposit_a(deposit_quote: &DepositQuote): u64 { deposit_quote.deposit_a }

public fun deposit_b(deposit_quote: &DepositQuote): u64 { deposit_quote.deposit_b }

public fun mint_lp(deposit_quote: &DepositQuote): u64 { deposit_quote.mint_lp }

public fun withdraw_a(redeem_quote: &RedeemQuote): u64 { redeem_quote.withdraw_a }

public fun withdraw_b(redeem_quote: &RedeemQuote): u64 { redeem_quote.withdraw_b }

public fun redemption_fee_a(redeem_quote: &RedeemQuote): u64 { redeem_quote.fees_a }

public fun redemption_fee_b(redeem_quote: &RedeemQuote): u64 { redeem_quote.fees_b }

public fun burn_lp(redeem_quote: &RedeemQuote): u64 { redeem_quote.burn_lp }

#[test_only]
public(package) fun quote_for_testing(
    amount_in: u64,
    amount_out: u64,
    protocol_fees: u64,
    pool_fees: u64,
    a2b: bool,
): SwapQuote {
    SwapQuote {
        amount_in,
        amount_out,
        // input_fees,
        output_fees: SwapFee {
            protocol_fees: protocol_fees,
            pool_fees: pool_fees,
        },
        a2b,
>>>>>>> ecfdf457
    }
}<|MERGE_RESOLUTION|>--- conflicted
+++ resolved
@@ -14,22 +14,10 @@
     a2b: bool,
 }
 
-<<<<<<< HEAD
-    public(package) fun add_extra_fees(
-        quote: &mut SwapQuote,
-        protocol_fees: u64,
-        pool_fees: u64
-    ) {
-        quote.output_fees.protocol_fees = quote.output_fees.protocol_fees + protocol_fees;
-        quote.output_fees.pool_fees = quote.output_fees.pool_fees + pool_fees;
-    }
-    
-=======
 public struct SwapFee has copy, drop, store {
     protocol_fees: u64,
     pool_fees: u64,
 }
->>>>>>> ecfdf457
 
 public struct DepositQuote has drop, store {
     initial_deposit: bool,
@@ -38,66 +26,6 @@
     mint_lp: u64,
 }
 
-<<<<<<< HEAD
-    public fun protocol_fees(fee: &SwapFee): u64 { fee.protocol_fees }
-    public fun pool_fees(fee: &SwapFee): u64 { fee.pool_fees }
-
-    public fun amount_in(quote: &SwapQuote): u64 { quote.amount_in }
-    public fun amount_out(quote: &SwapQuote): u64 { quote.amount_out }
-    public fun a2b(quote: &SwapQuote): bool { quote.a2b }
-    
-    public fun amount_out_net(quote: &SwapQuote): u64 {
-        quote.amount_out - quote.output_fees.protocol_fees - quote.output_fees.pool_fees
-    }
-   
-    public fun amount_out_net_of_protocol_fees(quote: &SwapQuote): u64 {
-        quote.amount_out - quote.output_fees.protocol_fees
-    }
-    
-    public fun amount_out_net_of_pool_fees(quote: &SwapQuote): u64 {
-        quote.amount_out - quote.output_fees.pool_fees
-    }
-    
-    public fun output_fee_rate(quote: &SwapQuote): Decimal {
-        let total_fees = decimal::from(
-            quote.output_fees().pool_fees() + quote.output_fees().protocol_fees()
-        );
-
-        total_fees.div(decimal::from(quote.amount_out()))
-    }
-    public fun output_fees(quote: &SwapQuote): &SwapFee { &quote.output_fees }
-    
-    public fun initial_deposit(quote: &DepositQuote): bool { quote.initial_deposit }
-    public fun deposit_a(quote: &DepositQuote): u64 { quote.deposit_a }
-    public fun deposit_b(quote: &DepositQuote): u64 { quote.deposit_b }
-    public fun mint_lp(quote: &DepositQuote): u64 { quote.mint_lp }
-    
-    public fun withdraw_a(quote: &RedeemQuote): u64 { quote.withdraw_a }
-    public fun withdraw_b(quote: &RedeemQuote): u64 { quote.withdraw_b }
-    public fun redemption_fee_a(quote: &RedeemQuote): u64 { quote.fees_a }
-    public fun redemption_fee_b(quote: &RedeemQuote): u64 { quote.fees_b }
-    public fun burn_lp(quote: &RedeemQuote): u64 { quote.burn_lp }
-
-
-    #[test_only]
-    public(package) fun quote_for_testing(
-        amount_in: u64,
-        amount_out: u64,
-        protocol_fees: u64,
-        pool_fees: u64,
-        a2b: bool,
-    ): SwapQuote {
-        SwapQuote {
-            amount_in,
-            amount_out,
-            // input_fees,
-            output_fees: SwapFee {
-                protocol_fees: protocol_fees,
-                pool_fees: pool_fees,
-            },
-            a2b,
-        }
-=======
 public struct RedeemQuote has drop, store {
     withdraw_a: u64,
     withdraw_b: u64,
@@ -230,6 +158,5 @@
             pool_fees: pool_fees,
         },
         a2b,
->>>>>>> ecfdf457
     }
 }