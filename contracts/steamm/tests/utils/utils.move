#[test_only]
module steamm::test_utils;

use pyth::i64;
use pyth::price;
use pyth::price_feed;
use pyth::price_identifier;
use pyth::price_info::{Self, PriceInfoObject};
use std::ascii;
use std::option::none;
use std::string::utf8;
use std::type_name;
use steamm::b_test_sui::B_TEST_SUI;
use steamm::b_test_usdc::B_TEST_USDC;
use steamm::bank::{Self, Bank};
use steamm::cpmm::{Self, CpQuoter};
use steamm::dummy_quoter::{Self, DummyQuoter};
use steamm::lp_usdc_sui::LP_USDC_SUI;
use steamm::pool::Pool;
use steamm::registry::{Self, Registry};
use sui::bag::{Self, Bag};
use sui::clock::Clock;
use sui::coin::{CoinMetadata, TreasuryCap};
use sui::test_scenario::{Self, ctx, Scenario};
use sui::test_utils::destroy;
use suilend::lending_market::{LendingMarket, LendingMarketOwnerCap};
use suilend::lending_market_tests::{Self, LENDING_MARKET, setup as suilend_setup};
use suilend::mock_pyth::PriceState;
use suilend::reserve_config;
use suilend::test_sui::{Self, TEST_SUI};
use suilend::test_usdc::{Self, TEST_USDC};

public fun e9(amt: u64): u64 {
    1_000_000_000 * amt
}

#[test_only]
public macro fun assert_eq_approx($a: u64, $b: u64, $tolerance_bps: u64) {
    let diff = if ($a > $b) { $a - $b } else { $b - $a };
    let max = if ($a > $b) { $a } else { $b };
    let tolerance = (max * $tolerance_bps) / 10000;
    assert!(diff <= tolerance, 0);
}

#[test_only]
public fun reserve_args(scenario: &mut Scenario): Bag {
    let ctx = test_scenario::ctx(scenario);

    let usdc_config = {
        let config = reserve_config::default_reserve_config();
        let mut builder = reserve_config::from(&config, ctx);
        reserve_config::set_open_ltv_pct(&mut builder, 50);
        reserve_config::set_close_ltv_pct(&mut builder, 50);
        reserve_config::set_max_close_ltv_pct(&mut builder, 50);
        sui::test_utils::destroy(config);

        reserve_config::build(builder, ctx)
    };

    let sui_config = {
        let config = reserve_config::default_reserve_config();
        let mut builder = reserve_config::from(
            &config,
            ctx,
        );

        destroy(config);

        // reserve_config::set_borrow_fee_bps(&mut builder, 500);
        // reserve_config::set_interest_rate_aprs(&mut builder, vector[315360000, 315360000]);
        reserve_config::set_interest_rate_aprs(&mut builder, vector[500, 500]);
        reserve_config::build(builder, ctx)
    };

    let mut bag = bag::new(test_scenario::ctx(scenario));

    bag::add(
        &mut bag,
        type_name::get<TEST_USDC>(),
        lending_market_tests::new_args(100 * 10_000, usdc_config),
    );

    bag::add(
        &mut bag,
        type_name::get<TEST_SUI>(),
        lending_market_tests::new_args(100 * 10_000, sui_config),
    );

    bag
}

#[test_only]
public fun reserve_args_2(scenario: &mut Scenario): Bag {
    let mut bag = bag::new(test_scenario::ctx(scenario));

    let reserve_args = {
        let config = reserve_config::default_reserve_config();
        let mut builder = reserve_config::from(&config, test_scenario::ctx(scenario));
        reserve_config::set_open_ltv_pct(&mut builder, 50);
        reserve_config::set_close_ltv_pct(&mut builder, 50);
        reserve_config::set_max_close_ltv_pct(&mut builder, 50);
        sui::test_utils::destroy(config);
        let config = reserve_config::build(builder, test_scenario::ctx(scenario));

        lending_market_tests::new_args(100 * 1_000_000, config)
    };

    bag::add(
        &mut bag,
        type_name::get<TEST_USDC>(),
        reserve_args,
    );

    let reserve_args = {
        let config = reserve_config::default_reserve_config();
        lending_market_tests::new_args(100 * 1_000_000_000, config)
    };

    bag::add(
        &mut bag,
        type_name::get<TEST_SUI>(),
        reserve_args,
    );

    bag
}

#[test_only]
public fun setup_currencies(
    scenario: &mut Scenario,
): (
    CoinMetadata<TEST_USDC>,
    CoinMetadata<TEST_SUI>,
    CoinMetadata<LP_USDC_SUI>,
    CoinMetadata<B_TEST_USDC>,
    CoinMetadata<B_TEST_SUI>,
    TreasuryCap<LP_USDC_SUI>,
    TreasuryCap<B_TEST_USDC>,
    TreasuryCap<B_TEST_SUI>,
) {
    let (treasury_cap_sui, meta_sui, treasury_cap_usdc, meta_usdc) = init_currencies(scenario);

    let ctx = ctx(scenario);
    let (treasury_cap_lp, meta_lp_usdc_sui) = steamm::lp_usdc_sui::create_currency(ctx);
    let (treasury_cap_b_usdc, meta_b_usdc) = steamm::b_test_usdc::create_currency(ctx);
    let (treasury_cap_b_sui, meta_b_sui) = steamm::b_test_sui::create_currency(ctx);

    destroy(treasury_cap_sui);
    destroy(treasury_cap_usdc);

    (
        meta_usdc,
        meta_sui,
        meta_lp_usdc_sui,
        meta_b_usdc,
        meta_b_sui,
        treasury_cap_lp,
        treasury_cap_b_usdc,
        treasury_cap_b_sui,
    )
}

#[test_only]
public fun setup_lending_market(
    reserve_args_opt: Option<Bag>,
    scenario: &mut Scenario,
): (Clock, LendingMarketOwnerCap<LENDING_MARKET>, LendingMarket<LENDING_MARKET>, PriceState, Bag) {
    if (reserve_args_opt.is_none()) {
        reserve_args_opt.destroy_none();

        suilend_setup(
            reserve_args(scenario),
            scenario,
        ).destruct_state()
    } else {
        let reserve_args = reserve_args_opt.destroy_some();
        suilend_setup(
            reserve_args,
            scenario,
        ).destruct_state()
    }
}

#[test_only]
public fun base_setup(
    reserve_args_opt: Option<Bag>,
    scenario: &mut Scenario,
): (
    Bank<LENDING_MARKET, TEST_USDC, B_TEST_USDC>,
    Bank<LENDING_MARKET, TEST_SUI, B_TEST_SUI>,
    LendingMarket<LENDING_MARKET>,
    LendingMarketOwnerCap<LENDING_MARKET>,
    PriceState,
    Bag,
    Clock,
    Registry,
    CoinMetadata<B_TEST_USDC>,
    CoinMetadata<B_TEST_SUI>,
    CoinMetadata<LP_USDC_SUI>,
    TreasuryCap<LP_USDC_SUI>,
) {
    let (
        meta_usdc,
        meta_sui,
        meta_lp_usdc_sui,
        mut meta_b_usdc,
        mut meta_b_sui,
        treasury_cap_lp,
        treasury_cap_b_usdc,
        treasury_cap_b_sui,
    ) = setup_currencies(scenario);

    let mut registry = registry::init_for_testing(scenario.ctx());

    // Lending market
    // Create lending market
    let (clock, lend_cap, lending_market, prices, bag) = setup_lending_market(
        reserve_args_opt,
        scenario,
    );

    // Create banks
    let bank_a = bank::create_bank<LENDING_MARKET, TEST_USDC, B_TEST_USDC>(
        &mut registry,
        &meta_usdc,
        &mut meta_b_usdc,
        treasury_cap_b_usdc,
        &lending_market,
        scenario.ctx(),
    );
    let bank_b = bank::create_bank<LENDING_MARKET, TEST_SUI, B_TEST_SUI>(
        &mut registry,
        &meta_sui,
        &mut meta_b_sui,
        treasury_cap_b_sui,
        &lending_market,
        scenario.ctx(),
    );

    destroy(meta_sui);
    destroy(meta_usdc);

    (
        bank_a,
        bank_b,
        lending_market,
        lend_cap,
        prices,
        bag,
        clock,
        registry,
        meta_b_usdc,
        meta_b_sui,
        meta_lp_usdc_sui,
        treasury_cap_lp,
    )
}

#[test_only]
public fun test_setup_cpmm(
    swap_fee_bps: u64,
    offset: u64,
    scenario: &mut Scenario,
): (
    Pool<B_TEST_USDC, B_TEST_SUI, CpQuoter, LP_USDC_SUI>,
    Bank<LENDING_MARKET, TEST_USDC, B_TEST_USDC>,
    Bank<LENDING_MARKET, TEST_SUI, B_TEST_SUI>,
    LendingMarket<LENDING_MARKET>,
    LendingMarketOwnerCap<LENDING_MARKET>,
    PriceState,
    Bag,
    Clock,
) {
    let (
        bank_a,
        bank_b,
        lending_market,
        lend_cap,
        prices,
        bag,
        clock,
        mut registry,
        meta_b_usdc,
        meta_b_sui,
        mut meta_lp_usdc_sui,
        treasury_cap_lp,
    ) = base_setup(none(), scenario);

    // Create pool
    let pool = cpmm::new<B_TEST_USDC, B_TEST_SUI, LP_USDC_SUI>(
        &mut registry,
        swap_fee_bps,
        offset,
        &meta_b_usdc,
        &meta_b_sui,
        &mut meta_lp_usdc_sui,
        treasury_cap_lp,
        scenario.ctx(),
    );

    destroy(registry);
    destroy(meta_lp_usdc_sui);
    destroy(meta_b_sui);
    destroy(meta_b_usdc);

    (pool, bank_a, bank_b, lending_market, lend_cap, prices, bag, clock)
}

#[test_only]
public fun test_setup_dummy(
    swap_fee_bps: u64,
    scenario: &mut Scenario,
): (
    Pool<B_TEST_USDC, B_TEST_SUI, DummyQuoter, LP_USDC_SUI>,
    Bank<LENDING_MARKET, TEST_USDC, B_TEST_USDC>,
    Bank<LENDING_MARKET, TEST_SUI, B_TEST_SUI>,
    LendingMarket<LENDING_MARKET>,
    LendingMarketOwnerCap<LENDING_MARKET>,
    PriceState,
    Bag,
    Clock,
) {
    let (
        bank_a,
        bank_b,
        lending_market,
        lend_cap,
        prices,
        bag,
        clock,
        mut registry,
        meta_b_usdc,
        meta_b_sui,
        mut meta_lp_usdc_sui,
        treasury_cap_lp,
    ) = base_setup(none(), scenario);

    // Create pool
<<<<<<< HEAD
    let pool = dummy_quoter::new<B_TEST_USDC, B_TEST_SUI, LP_USDC_SUI>(
=======
    let is_no_fee = swap_fee_bps == 0;
    let swap_fee_bps = if (is_no_fee) { 100 } else { swap_fee_bps };

    let mut pool = dummy_quoter::new<B_TEST_USDC, B_TEST_SUI, LP_USDC_SUI>(
>>>>>>> c27d6e79
        &mut registry,
        swap_fee_bps,
        &meta_b_usdc,
        &meta_b_sui,
        &mut meta_lp_usdc_sui,
        treasury_cap_lp,
        scenario.ctx(),
    );

<<<<<<< HEAD
=======
    if (is_no_fee) {
        pool.no_protocol_fees_for_testing();
        pool.no_swap_fees_for_testing();
    };

>>>>>>> c27d6e79
    destroy(registry);
    destroy(meta_lp_usdc_sui);
    destroy(meta_b_sui);
    destroy(meta_b_usdc);

    (pool, bank_a, bank_b, lending_market, lend_cap, prices, bag, clock)
}

#[test_only]
public fun test_setup_dummy_no_fees(
    scenario: &mut Scenario,
): (
    Pool<B_TEST_USDC, B_TEST_SUI, DummyQuoter, LP_USDC_SUI>,
    Bank<LENDING_MARKET, TEST_USDC, B_TEST_USDC>,
    Bank<LENDING_MARKET, TEST_SUI, B_TEST_SUI>,
    LendingMarket<LENDING_MARKET>,
    LendingMarketOwnerCap<LENDING_MARKET>,
    PriceState,
    Bag,
    Clock,
) {
    let (mut pool, bank_a, bank_b, lending_market, lend_cap, prices, bag, clock) = test_setup_dummy(
<<<<<<< HEAD
        0,
=======
        100,
>>>>>>> c27d6e79
        scenario,
    );

    pool.no_protocol_fees_for_testing();
<<<<<<< HEAD
=======
    pool.no_swap_fees_for_testing();
>>>>>>> c27d6e79

    (pool, bank_a, bank_b, lending_market, lend_cap, prices, bag, clock)
}

#[test_only]
public fun set_clock_time(clock: &mut Clock) {
    clock.set_for_testing(1704067200000); //2024-01-01 00:00:00
}

#[test_only]
public fun get_price_info(
    idx: u8,
    price_: u64,
    exponent: u64,
    clock: &Clock,
    ctx: &mut TxContext,
): PriceInfoObject {
    let mut v = vector::empty<u8>();
    vector::push_back(&mut v, idx);

    let mut i = 1;
    while (i < 32) {
        vector::push_back(&mut v, 0);
        i = i + 1;
    };

    let price_info_obj = price_info::new_price_info_object_for_testing(
        price_info::new_price_info(
            0,
            0,
            price_feed::new(
                price_identifier::from_byte_vec(v),
                price::new(
                    i64::new(price_, false),
                    0,
                    i64::new(exponent, false),
                    clock.timestamp_ms(),
                ),
                price::new(
                    i64::new(price_, false),
                    0,
                    i64::new(exponent, false),
                    clock.timestamp_ms(),
                ),
            ),
        ),
        ctx,
    );

    price_info_obj
}

#[test_only]
public fun zero_price_info(idx: u8, clock: &Clock, ctx: &mut TxContext): PriceInfoObject {
    let mut v = vector::empty<u8>();
    vector::push_back(&mut v, idx);

    let mut i = 1;
    while (i < 32) {
        vector::push_back(&mut v, 0);
        i = i + 1;
    };

    let price_info_obj = price_info::new_price_info_object_for_testing(
        price_info::new_price_info(
            0,
            0,
            price_feed::new(
                price_identifier::from_byte_vec(v),
                price::new(
                    i64::new(0, false),
                    0,
                    i64::new(0, false),
                    clock.timestamp_ms(),
                ),
                price::new(
                    i64::new(0, false),
                    0,
                    i64::new(0, false),
                    clock.timestamp_ms(),
                ),
            ),
        ),
        ctx,
    );

    price_info_obj
}

public fun update_pyth_price(
    price_info_obj: &mut PriceInfoObject,
    price: u64,
    expo: u8,
    clock: &Clock,
) {
    let price_info = price_info::get_price_info_from_price_info_object(price_info_obj);

    let price = price::new(
        i64::new(price, false),
        0,
        i64::new((expo as u64), false),
        clock.timestamp_ms() / 1000,
    );

    price_info::update_price_info_object_for_testing(
        price_info_obj,
        &price_info::new_price_info(
            0,
            0,
            price_feed::new(
                price_info::get_price_identifier(&price_info),
                price,
                price,
            ),
        ),
    );
}

public fun bump_clock(clock: &mut Clock, seconds: u64) {
    let new_ts = clock.timestamp_ms() + (1000 * seconds); // 1 second * X
    clock.set_for_testing(new_ts);
}

public fun init_currencies(
    scenario: &mut Scenario,
): (
    TreasuryCap<TEST_SUI>,
    CoinMetadata<TEST_SUI>,
    TreasuryCap<TEST_USDC>,
    CoinMetadata<TEST_USDC>,
) {
    // Setup base currencies
    let (sui_cap, mut sui_meta) = test_sui::create_currency(ctx(scenario));
    let (usdc_cap, mut usdc_meta) = test_usdc::create_currency(ctx(scenario));

    sui_cap.update_name(&mut sui_meta, utf8(b"Test SUI"));
    usdc_cap.update_name(&mut usdc_meta, utf8(b"Test USDC"));

    sui_cap.update_symbol(&mut sui_meta, ascii::string(b"TEST_SUI"));
    usdc_cap.update_symbol(&mut usdc_meta, ascii::string(b"TEST_USDC"));

    (sui_cap, sui_meta, usdc_cap, usdc_meta)
}<|MERGE_RESOLUTION|>--- conflicted
+++ resolved
@@ -336,14 +336,10 @@
     ) = base_setup(none(), scenario);
 
     // Create pool
-<<<<<<< HEAD
-    let pool = dummy_quoter::new<B_TEST_USDC, B_TEST_SUI, LP_USDC_SUI>(
-=======
     let is_no_fee = swap_fee_bps == 0;
     let swap_fee_bps = if (is_no_fee) { 100 } else { swap_fee_bps };
 
     let mut pool = dummy_quoter::new<B_TEST_USDC, B_TEST_SUI, LP_USDC_SUI>(
->>>>>>> c27d6e79
         &mut registry,
         swap_fee_bps,
         &meta_b_usdc,
@@ -353,14 +349,11 @@
         scenario.ctx(),
     );
 
-<<<<<<< HEAD
-=======
     if (is_no_fee) {
         pool.no_protocol_fees_for_testing();
         pool.no_swap_fees_for_testing();
     };
 
->>>>>>> c27d6e79
     destroy(registry);
     destroy(meta_lp_usdc_sui);
     destroy(meta_b_sui);
@@ -383,19 +376,12 @@
     Clock,
 ) {
     let (mut pool, bank_a, bank_b, lending_market, lend_cap, prices, bag, clock) = test_setup_dummy(
-<<<<<<< HEAD
-        0,
-=======
         100,
->>>>>>> c27d6e79
         scenario,
     );
 
     pool.no_protocol_fees_for_testing();
-<<<<<<< HEAD
-=======
     pool.no_swap_fees_for_testing();
->>>>>>> c27d6e79
 
     (pool, bank_a, bank_b, lending_market, lend_cap, prices, bag, clock)
 }
