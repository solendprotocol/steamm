module steamm::bank_tests;

use steamm::b_test_usdc::B_TEST_USDC;
use steamm::bank::{Self, Bank};
use steamm::bank_math;
use steamm::global_admin;
use steamm::test_utils::{Self, reserve_args};
<<<<<<< HEAD
use sui::test_scenario::{Self, Scenario, ctx};
=======
use sui::coin;
use sui::test_scenario::{Self, ctx};
>>>>>>> f24627e1
use sui::test_utils::{destroy, assert_eq};
use suilend::lending_market_tests::{LENDING_MARKET, setup as suilend_setup};
use suilend::test_usdc::TEST_USDC;

#[test_only]
fun setup_bank(scenario: &mut Scenario): Bank<LENDING_MARKET, TEST_USDC, B_TEST_USDC> {
    let (
        pool,
        bank_a,
        bank_b,
        lending_market,
        lend_cap,
        prices,
        bag,
        clock,
    ) = test_utils::test_setup_dummy(0, scenario);

    destroy(pool);
    destroy(bank_b);
    destroy(lending_market);
    destroy(lend_cap);
    destroy(prices);
    destroy(bag);
    destroy(clock);

    bank_a
}

#[test]
fun test_create_bank() {
    let mut scenario = test_scenario::begin(@0x0);

    // Create amm bank
    let bank = setup_bank(&mut scenario);

    destroy(bank);
    destroy(scenario);
}

#[test]
fun test_init_lending() {
    let mut scenario = test_scenario::begin(@0x0);

    let (clock, lend_cap, mut lending_market, prices, bag) = suilend_setup(
        reserve_args(&mut scenario),
        &mut scenario,
    ).destruct_state();

    // Create bank
    let mut bank = setup_bank(&mut scenario);
    let global_admin = global_admin::init_for_testing(ctx(&mut scenario));

    bank.init_lending(
        &global_admin,
        &mut lending_market,
        8_000, // utilisation_bps
        1_000, // utilisation_buffer_bps
        ctx(&mut scenario),
    );

    destroy(clock);
    destroy(bank);
    destroy(prices);
    destroy(bag);
    destroy(lend_cap);
    destroy(global_admin);
    destroy(lending_market);
    destroy(scenario);
}

#[test]
#[expected_failure(abort_code = bank::ELendingAlreadyActive)]
fun test_fail_init_lending_twice() {
    let mut scenario = test_scenario::begin(@0x0);

    let (clock, lend_cap, mut lending_market, prices, bag) = suilend_setup(
        reserve_args(&mut scenario),
        &mut scenario,
    ).destruct_state();

    // Create bank
    let mut bank = setup_bank(&mut scenario);
    let global_admin = global_admin::init_for_testing(ctx(&mut scenario));

    bank.init_lending(
        &global_admin,
        &mut lending_market,
        8_000, // utilisation_bps
        1_000, // utilisation_buffer_bps
        ctx(&mut scenario),
    );

    bank.init_lending(
        &global_admin,
        &mut lending_market,
        8_000, // utilisation_bps
        1_000, // utilisation_buffer_bps
        ctx(&mut scenario),
    );

    destroy(clock);
    destroy(bank);
    destroy(prices);
    destroy(bag);
    destroy(lend_cap);
    destroy(global_admin);
    destroy(lending_market);
    destroy(scenario);
}

#[test]
#[expected_failure(abort_code = bank::EUtilisationRangeAboveHundredPercent)]
fun test_invalid_utilisation_liquidity_above_100() {
    let mut scenario = test_scenario::begin(@0x0);

    let (clock, lend_cap, mut lending_market, prices, bag) = suilend_setup(
        reserve_args(&mut scenario),
        &mut scenario,
    ).destruct_state();
    // Create amm bank
    let global_admin = global_admin::init_for_testing(ctx(&mut scenario));

    let mut bank = setup_bank(&mut scenario);

    bank.init_lending(
        &global_admin,
        &mut lending_market,
        10_001, // utilisation_bps
        1_000, // buffer
        ctx(&mut scenario),
    );

    destroy(bank);
    destroy(global_admin);
    destroy(lending_market);
    destroy(lend_cap);
    destroy(prices);
    destroy(bag);
    destroy(clock);
    test_scenario::end(scenario);
}

#[test]
#[expected_failure(abort_code = bank::EUtilisationRangeBelowHundredPercent)]
fun test_invalid_target_liquidity_below_100() {
    let mut scenario = test_scenario::begin(@0x0);

    let (clock, lend_cap, mut lending_market, prices, bag) = suilend_setup(
        reserve_args(&mut scenario),
        &mut scenario,
    ).destruct_state();
    // Create amm bank
    let global_admin = global_admin::init_for_testing(ctx(&mut scenario));

    let mut bank = setup_bank(&mut scenario);

    bank.init_lending(
        &global_admin,
        &mut lending_market,
        1_000, // utilisation_bps
        1_001, // utilisation_buffer_bps
        ctx(&mut scenario),
    );

    destroy(bank);
    destroy(global_admin);
    destroy(lending_market);
    destroy(lend_cap);
    destroy(prices);
    destroy(bag);
    destroy(clock);
    test_scenario::end(scenario);
}

#[test]
#[expected_failure(abort_code = bank_math::EEmptyBank)]
fun test_fail_assert_empty_bank() {
    let mut scenario = test_scenario::begin(@0x0);

    let (clock, lend_cap, mut lending_market, prices, bag) = suilend_setup(
        reserve_args(&mut scenario),
        &mut scenario,
    ).destruct_state();
    // Create amm bank
    let global_admin = global_admin::init_for_testing(ctx(&mut scenario));

    let mut bank = setup_bank(&mut scenario);

    bank.init_lending(
        &global_admin,
        &mut lending_market,
        8_000, // utilisation_rate
        500, // utilisation_buffer
        ctx(&mut scenario),
    );

    bank.rebalance(
        &mut lending_market,
        &clock,
        ctx(&mut scenario),
    );

    destroy(bank);
    destroy(global_admin);
    destroy(lending_market);
    destroy(lend_cap);
    destroy(prices);
    destroy(bag);
    destroy(clock);
    test_scenario::end(scenario);
}

#[test]
fun test_bank_rebalance_deploy() {
    let mut scenario = test_scenario::begin(@0x0);

    let (clock, lend_cap, mut lending_market, prices, bag) = suilend_setup(
        reserve_args(&mut scenario),
        &mut scenario,
    ).destruct_state();

    // Create bank
    let mut bank = setup_bank(&mut scenario);
    bank.mock_min_token_block_size(10);
    let global_admin = global_admin::init_for_testing(ctx(&mut scenario));

    bank.init_lending(
        &global_admin,
        &mut lending_market,
        5_000,
        1_000,
        ctx(&mut scenario),
    );

    bank.deposit_for_testing(100 * 1_000_000);

    assert_eq(bank.funds_available().value(), 100 * 1_000_000);
    assert_eq(bank.funds_deployed(&lending_market, &clock).floor(), 0);
    assert_eq(bank.total_funds(&lending_market, &clock).floor(), 100 * 1_000_000);
    assert_eq(bank.effective_utilisation_bps(&lending_market, &clock), 0);

    bank.rebalance(
        &mut lending_market,
        &clock,
        ctx(&mut scenario),
    );

    assert_eq(bank.funds_available().value(), 50 * 1_000_000);
    assert_eq(bank.funds_deployed(&lending_market, &clock).floor(), 50 * 1_000_000);
    assert_eq(bank.total_funds(&lending_market, &clock).floor(), 100 * 1_000_000);
    assert_eq(bank.effective_utilisation_bps(&lending_market, &clock), 5_000);

    destroy(clock);
    destroy(bank);
    destroy(prices);
    destroy(bag);
    destroy(lend_cap);
    destroy(global_admin);
    destroy(lending_market);
    destroy(scenario);
}

#[test]
fun test_bank_rebalance_recall() {
    let mut scenario = test_scenario::begin(@0x0);

    let (clock, lend_cap, mut lending_market, prices, bag) = suilend_setup(
        reserve_args(&mut scenario),
        &mut scenario,
    ).destruct_state();

    // Create bank
    let mut bank = setup_bank(&mut scenario);
    bank.mock_min_token_block_size(10);
    let global_admin = global_admin::init_for_testing(ctx(&mut scenario));

    bank.init_lending(
        &global_admin,
        &mut lending_market,
        5_000,
        1_000,
        ctx(&mut scenario),
    );

    bank.deposit_for_testing(100 * 1_000_000);
    bank.rebalance(
        &mut lending_market,
        &clock,
        ctx(&mut scenario),
    );

    assert_eq(bank.funds_available().value(), 50 * 1_000_000);
    assert_eq(bank.funds_deployed(&lending_market, &clock).floor(), 50 * 1_000_000);
    assert_eq(bank.total_funds(&lending_market, &clock).floor(), 100 * 1_000_000);
    assert_eq(bank.effective_utilisation_bps(&lending_market, &clock), 5_000);

    bank.set_utilisation_bps_for_testing(0, 0);
    bank.rebalance(
        &mut lending_market,
        &clock,
        ctx(&mut scenario),
    );

    assert_eq(bank.funds_available().value(), 100 * 1_000_000);
    assert_eq(bank.funds_deployed(&lending_market, &clock).floor(), 0);
    assert_eq(bank.total_funds(&lending_market, &clock).floor(), 100 * 1_000_000);
    assert_eq(bank.effective_utilisation_bps(&lending_market, &clock), 0);

    destroy(clock);
    destroy(bank);
    destroy(prices);
    destroy(bag);
    destroy(lend_cap);
    destroy(global_admin);
    destroy(lending_market);
    destroy(scenario);
}

#[test]
fun test_bank_prepare_bank_for_pending_withdraw() {
    let mut scenario = test_scenario::begin(@0x0);

    let (clock, lend_cap, mut lending_market, prices, bag) = suilend_setup(
        reserve_args(&mut scenario),
        &mut scenario,
    ).destruct_state();

    // Create bank
    let mut bank = setup_bank(&mut scenario);
    bank.mock_min_token_block_size(10);
    let global_admin = global_admin::init_for_testing(ctx(&mut scenario));

    bank.init_lending(
        &global_admin,
        &mut lending_market,
        5_000,
        1_000,
        ctx(&mut scenario),
    );

    bank.deposit_for_testing(100 * 1_000_000);
    bank.rebalance(
        &mut lending_market,
        &clock,
        ctx(&mut scenario),
    );
    assert!(bank.funds_available().value() == 50 * 1_000_000, 0);
    assert_eq(bank.funds_deployed(&lending_market, &clock).floor(), 50 * 1_000_000);
    assert_eq(bank.total_funds(&lending_market, &clock).floor(), 100 * 1_000_000);
    assert_eq(bank.effective_utilisation_bps(&lending_market, &clock), 5_000);

    bank.prepare_for_pending_withdraw(
        &mut lending_market,
        20 * 1_000_000,
        &clock,
        ctx(&mut scenario),
    );
    let usdc = bank.withdraw_for_testing(20 * 1_000_000);

    assert!(bank.funds_available().value() == 40 * 1_000_000, 0);
    assert_eq(bank.funds_deployed(&lending_market, &clock).floor(), 40 * 1_000_000);
    assert_eq(bank.total_funds(&lending_market, &clock).floor(), 80 * 1_000_000);
    assert_eq(bank.effective_utilisation_bps(&lending_market, &clock), 5_000);

    destroy(clock);
    destroy(bank);
    destroy(prices);
    destroy(bag);
    destroy(lend_cap);
    destroy(global_admin);
    destroy(lending_market);
    destroy(usdc);
    destroy(scenario);
}

#[test]
fun test_bank_withdraw_except_minimum_liquidity() {
    let mut scenario = test_scenario::begin(@0x0);

    let (clock, lend_cap, mut lending_market, prices, bag) = suilend_setup(
        reserve_args(&mut scenario),
        &mut scenario,
    ).destruct_state();

    // Create bank
    let mut bank = setup_bank();
    let global_admin = global_admin::init_for_testing(ctx(&mut scenario));

    bank.init_lending(
        &global_admin,
        &mut lending_market,
        5_000,
        1_000,
        ctx(&mut scenario),
    );

    let mut coin = coin::mint_for_testing<TEST_USDC>(500_000, ctx(&mut scenario));
    let mut btoken = bank.mint_btokens(&mut lending_market, &mut coin, 500_000, &clock, ctx(&mut scenario));
    destroy(coin);

    let btoken_value = btoken.value();
    let coin = bank.burn_btokens(
        &mut lending_market,
        &mut btoken,
        btoken_value,
        &clock,
        ctx(&mut scenario),
    );

    assert_eq(coin.value(), 500_000 - bank::minimum_liquidity());

    destroy(coin);
    destroy(btoken);
    destroy(clock);
    destroy(bank);
    destroy(prices);
    destroy(bag);
    destroy(lend_cap);
    destroy(global_admin);
    destroy(lending_market);
    destroy(scenario);
}<|MERGE_RESOLUTION|>--- conflicted
+++ resolved
@@ -5,12 +5,8 @@
 use steamm::bank_math;
 use steamm::global_admin;
 use steamm::test_utils::{Self, reserve_args};
-<<<<<<< HEAD
+use sui::coin;
 use sui::test_scenario::{Self, Scenario, ctx};
-=======
-use sui::coin;
-use sui::test_scenario::{Self, ctx};
->>>>>>> f24627e1
 use sui::test_utils::{destroy, assert_eq};
 use suilend::lending_market_tests::{LENDING_MARKET, setup as suilend_setup};
 use suilend::test_usdc::TEST_USDC;
@@ -396,7 +392,7 @@
     ).destruct_state();
 
     // Create bank
-    let mut bank = setup_bank();
+    let mut bank = setup_bank(&mut scenario);
     let global_admin = global_admin::init_for_testing(ctx(&mut scenario));
 
     bank.init_lending(
