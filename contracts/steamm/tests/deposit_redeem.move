--- conflicted
+++ resolved
@@ -18,15 +18,8 @@
     reserve_a: u64,
     reserve_b: u64,
     lp_supply: u64,
-<<<<<<< HEAD
-    swap_fee_bps: u64,
     scenario: &mut Scenario,
 ): (Pool<B_TEST_USDC, B_TEST_SUI, CpQuoter, LP_USDC_SUI>) {
-    // let (mut pool, bank_a, bank_b) = test_utils::test_setup_cpmm(swap_fee_bps, 0, scenario);
-=======
-    scenario: &mut Scenario,
-): (Pool<B_TEST_USDC, B_TEST_SUI, CpQuoter, LP_USDC_SUI>) {
->>>>>>> c27d6e79
     let (
         mut pool,
         bank_a,
@@ -36,14 +29,10 @@
         prices,
         bag,
         clock,
-<<<<<<< HEAD
-    ) = test_utils::test_setup_cpmm(swap_fee_bps, 0, scenario);
-=======
     ) = test_utils::test_setup_cpmm(100, 0, scenario);
 
     pool.no_swap_fees_for_testing();
     pool.no_protocol_fees_for_testing();
->>>>>>> c27d6e79
 
     pool.mut_reserve_a(reserve_a, true);
     pool.mut_reserve_b(reserve_b, true);
@@ -69,10 +58,6 @@
         0,
         0,
         0,
-<<<<<<< HEAD
-        0,
-=======
->>>>>>> c27d6e79
         &mut scenario,
     );
 
@@ -98,10 +83,6 @@
         5,
         1,
         sqrt(5 as u128) as u64,
-<<<<<<< HEAD
-        0,
-=======
->>>>>>> c27d6e79
         &mut scenario,
     );
 
@@ -127,10 +108,6 @@
         6,
         6,
         6,
-<<<<<<< HEAD
-        0,
-=======
->>>>>>> c27d6e79
         &mut scenario,
     );
 
@@ -156,10 +133,6 @@
         6,
         6,
         6,
-<<<<<<< HEAD
-        0,
-=======
->>>>>>> c27d6e79
         &mut scenario,
     );
 
@@ -185,10 +158,6 @@
         6,
         6,
         6,
-<<<<<<< HEAD
-        0,
-=======
->>>>>>> c27d6e79
         &mut scenario,
     );
 
@@ -213,10 +182,6 @@
         6,
         6,
         6,
-<<<<<<< HEAD
-        0,
-=======
->>>>>>> c27d6e79
         &mut scenario,
     );
 
@@ -365,10 +330,6 @@
         5,
         5,
         sqrt(5 as u128) as u64,
-<<<<<<< HEAD
-        0,
-=======
->>>>>>> c27d6e79
         &mut scenario,
     );
 
@@ -390,10 +351,6 @@
         1,
         5_000_000_000_000_000,
         sqrt(5_000_000_000_000_00 as u128) as u64,
-<<<<<<< HEAD
-        0,
-=======
->>>>>>> c27d6e79
         &mut scenario,
     );
 
