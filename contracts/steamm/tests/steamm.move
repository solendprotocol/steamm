#[test_only]
module steamm::steamm_tests;

use steamm::registry;
use steamm::b_test_sui::B_TEST_SUI;
use steamm::b_test_usdc::B_TEST_USDC;
use steamm::cpmm::{Self, CpQuoter};
use steamm::dummy_quoter::{swap as dummy_swap, quote_swap, DummyQuoter};
use steamm::global_admin;
use steamm::lp_usdc_sui::LP_USDC_SUI;
use steamm::pool::{Self, Pool, minimum_liquidity};
use steamm::pool_math;
use steamm::quote;
use steamm::dummy_quoter;
use steamm::test_utils::{test_setup_dummy, test_setup_cpmm, e9, reserve_args};
use sui::coin;
use sui::test_scenario::{Self, Scenario, ctx};
use sui::test_utils::{destroy, assert_eq};
use suilend::lending_market_tests::setup as suilend_setup;

const ADMIN: address = @0x10;
const POOL_CREATOR: address = @0x11;
const LP_PROVIDER: address = @0x12;
const TRADER: address = @0x13;

#[test_only]
fun test_setup_dummy_no_banks(
    swap_fee_bps: u64,
    scenario: &mut Scenario,
): Pool<B_TEST_USDC, B_TEST_SUI, DummyQuoter, LP_USDC_SUI> {
    let (pool, bank_a, bank_b, lending_market, lend_cap, prices, bag, clock) = test_setup_dummy(
        swap_fee_bps,
        scenario,
    );

    destroy(bank_a);
    destroy(bank_b);
    destroy(lending_market);
    destroy(lend_cap);
    destroy(prices);
    destroy(bag);
    destroy(clock);

    pool
}

#[test_only]
fun test_setup_cpmm_no_banks(
    swap_fee_bps: u64,
    offset: u64,
    scenario: &mut Scenario,
): Pool<B_TEST_USDC, B_TEST_SUI, CpQuoter, LP_USDC_SUI> {
    let (pool, bank_a, bank_b, lending_market, lend_cap, prices, bag, clock) = test_setup_cpmm(
        swap_fee_bps,
        offset,
        scenario,
    );

    destroy(bank_a);
    destroy(bank_b);
    destroy(lending_market);
    destroy(lend_cap);
    destroy(prices);
    destroy(bag);
    destroy(clock);

    pool
}

#[test]
fun test_steamm_deposit_redeem_swap() {
    let mut scenario = test_scenario::begin(ADMIN);

    // Init Pool
    test_scenario::next_tx(&mut scenario, POOL_CREATOR);

    let (clock, lend_cap, lending_market, prices, bag) = suilend_setup(
        reserve_args(&mut scenario),
        &mut scenario,
    ).destruct_state();

    let mut pool = test_setup_dummy_no_banks(100, &mut scenario);
    let ctx = ctx(&mut scenario);

    let mut coin_a = coin::mint_for_testing<B_TEST_USDC>(e9(1_000), ctx);
    let mut coin_b = coin::mint_for_testing<B_TEST_SUI>(e9(500_000), ctx);

    let (lp_coins, _) = pool.deposit_liquidity(
        &mut coin_a,
        &mut coin_b,
        e9(1_000),
        e9(500_000),
        ctx,
    );

    let (reserve_a, reserve_b) = pool.balance_amounts();
    let reserve_ratio_0 = (reserve_a as u256) * (e9(1) as u256) / (reserve_b as u256);

    assert_eq(cpmm::k_external(&pool, 0), 500000000000000000000000000);
    assert_eq(pool.lp_supply_val(), 22360679774997);
    assert_eq(reserve_a, e9(1_000));
    assert_eq(reserve_b, e9(500_000));
    assert_eq(lp_coins.value(), 22360679774997 - minimum_liquidity());
    assert_eq(pool.trading_data().pool_fees_a(), 0);
    assert_eq(pool.trading_data().pool_fees_b(), 0);

    destroy(coin_a);
    destroy(coin_b);

    // Deposit liquidity
    test_scenario::next_tx(&mut scenario, LP_PROVIDER);
    let ctx = ctx(&mut scenario);

    let mut coin_a = coin::mint_for_testing<B_TEST_USDC>(e9(10), ctx);
    let mut coin_b = coin::mint_for_testing<B_TEST_SUI>(e9(10), ctx);

    let (lp_coins_2, _) = pool.deposit_liquidity(
        &mut coin_a,
        &mut coin_b,
        e9(10), // max_a
        e9(10), // max_b
        ctx,
    );

    assert_eq(coin_a.value(), e9(10) - 20_000_000);
    assert_eq(coin_b.value(), 0);
    assert_eq(lp_coins_2.value(), 447213595);

    let (reserve_a, reserve_b) = pool.balance_amounts();
    let reserve_ratio_1 = (reserve_a as u256) * (e9(1) as u256) / (reserve_b as u256);
    assert_eq(reserve_ratio_0, reserve_ratio_1);

    destroy(coin_a);
    destroy(coin_b);

    // Redeem liquidity
    test_scenario::next_tx(&mut scenario, LP_PROVIDER);
    let ctx = ctx(&mut scenario);

    let (coin_a, coin_b, _) = pool.redeem_liquidity(
        lp_coins_2,
        0,
        0,
        ctx,
    );

    // Guarantees that roundings are in favour of the pool
    assert_eq(coin_a.value(), 20_000_000 - 1); // -1 for the rounddown
    assert_eq(coin_b.value(), e9(10) - 12); // double rounddown: inital lp tokens minted + redeed

    let (reserve_a, reserve_b) = pool.balance_amounts();

    let reserve_ratio_2 = (reserve_a as u256) * (e9(1) as u256) / (reserve_b as u256);
    assert_eq(reserve_ratio_0, reserve_ratio_2);

    destroy(coin_a);
    destroy(coin_b);

    // Swap
    test_scenario::next_tx(&mut scenario, TRADER);
    let ctx = ctx(&mut scenario);

    let mut coin_a = coin::mint_for_testing<B_TEST_USDC>(e9(200), ctx);
    let mut coin_b = coin::mint_for_testing<B_TEST_SUI>(0, ctx);

    let swap_result = dummy_swap(
        &mut pool,
        &mut coin_a,
        &mut coin_b,
        true, // a2b
        e9(200),
        0,
        ctx,
    );

    assert_eq(swap_result.a2b(), true);
    assert_eq(swap_result.amount_out(), 200000000000);
    assert_eq(swap_result.pool_fees(), 1600000000);
    assert_eq(swap_result.protocol_fees(), 400000000);

    destroy(coin_a);
    destroy(coin_b);
    destroy(pool);
    destroy(lp_coins);
    destroy(lend_cap);
    destroy(prices);
    destroy(clock);
    destroy(bag);
    destroy(lending_market);
    test_scenario::end(scenario);
}

#[test]
fun test_full_amm_cycle() {
    let mut scenario = test_scenario::begin(ADMIN);

    // Init Pool
    test_scenario::next_tx(&mut scenario, POOL_CREATOR);

    let (clock, lend_cap, lending_market, prices, bag) = suilend_setup(
        reserve_args(&mut scenario),
        &mut scenario,
    ).destruct_state();

    let mut pool = test_setup_dummy_no_banks(100, &mut scenario);
    let ctx = ctx(&mut scenario);

    let mut coin_a = coin::mint_for_testing<B_TEST_USDC>(500_000, ctx);
    let mut coin_b = coin::mint_for_testing<B_TEST_SUI>(500_000, ctx);

    let (lp_coins, _) = pool.deposit_liquidity(
        &mut coin_a,
        &mut coin_b,
        500_000,
        500_000,
        ctx,
    );

    let (reserve_a, reserve_b) = pool.balance_amounts();
    let reserve_ratio_0 = (reserve_a as u256) * (e9(1) as u256) / (reserve_b as u256);

    assert_eq(cpmm::k_external(&pool, 0), 500_000 * 500_000);
    assert_eq(pool.lp_supply_val(), 500_000);
    assert_eq(reserve_a, 500_000);
    assert_eq(reserve_b, 500_000);
    assert_eq(lp_coins.value(), 500_000 - minimum_liquidity());
    assert_eq(pool.trading_data().pool_fees_a(), 0);
    assert_eq(pool.trading_data().pool_fees_b(), 0);

    destroy(coin_a);
    destroy(coin_b);

    // Deposit liquidity
    test_scenario::next_tx(&mut scenario, LP_PROVIDER);
    let ctx = ctx(&mut scenario);

    let mut coin_a = coin::mint_for_testing<B_TEST_USDC>(500_000, ctx);
    let mut coin_b = coin::mint_for_testing<B_TEST_SUI>(500_000, ctx);

    let (lp_coins_2, _) = pool.deposit_liquidity(
        &mut coin_a,
        &mut coin_b,
        500_000, // max_a
        500_000, // max_b
        ctx,
    );

    assert_eq(coin_a.value(), 0);
    assert_eq(coin_b.value(), 0);
    assert_eq(lp_coins_2.value(), 500_000);
    assert_eq(pool.lp_supply_val(), 500_000 + 500_000);

    let (reserve_a, reserve_b) = pool.balance_amounts();
    let reserve_ratio_1 = (reserve_a as u256) * (e9(1) as u256) / (reserve_b as u256);
    assert_eq(reserve_ratio_0, reserve_ratio_1);

    destroy(coin_a);
    destroy(coin_b);

    // Redeem liquidity
    test_scenario::next_tx(&mut scenario, LP_PROVIDER);
    let ctx = ctx(&mut scenario);

    let (coin_a, coin_b, _) = pool.redeem_liquidity(
        lp_coins_2,
        0,
        0,
        ctx,
    );

    // Guarantees that roundings are in favour of the pool
    assert_eq(coin_a.value(), 500_000);
    assert_eq(coin_b.value(), 500_000);

    let (reserve_a, reserve_b) = pool.balance_amounts();
    let reserve_ratio_2 = (reserve_a as u256) * (e9(1) as u256) / (reserve_b as u256);
    assert_eq(reserve_ratio_0, reserve_ratio_2);

    destroy(coin_a);
    destroy(coin_b);

    // Swap
    test_scenario::next_tx(&mut scenario, TRADER);
    let ctx = ctx(&mut scenario);

    let mut coin_a = coin::mint_for_testing<B_TEST_USDC>(e9(200), ctx);
    let mut coin_b = coin::mint_for_testing<B_TEST_SUI>(0, ctx);

    let swap_result = dummy_swap(
        &mut pool,
        &mut coin_a,
        &mut coin_b,
        true, // a2b
        50_000,
        0,
        ctx,
    );

    assert_eq(swap_result.a2b(), true);
    assert_eq(swap_result.pool_fees(), 400);
    assert_eq(swap_result.protocol_fees(), 100);
    assert_eq(swap_result.amount_out(), 50_000);

    destroy(coin_a);
    destroy(coin_b);

    // Redeem remaining liquidity
    test_scenario::next_tx(&mut scenario, LP_PROVIDER);
    let ctx = ctx(&mut scenario);

    let (coin_a, coin_b, _) = pool.redeem_liquidity(
        lp_coins,
        0,
        0,
        ctx,
    );

    let (reserve_a, reserve_b) = pool.balance_amounts();

    // Guarantees that roundings are in favour of the pool
    assert_eq(coin_a.value(), 548_900);
    assert_eq(coin_b.value(), 449_499);
    assert_eq(reserve_a, 1_100);
    assert_eq(reserve_b, 901);
    assert_eq(pool.lp_supply_val(), minimum_liquidity());

    destroy(coin_a);
    destroy(coin_b);

    // Collect Protocol fees
    let global_admin = global_admin::init_for_testing(ctx);
    let (coin_a, coin_b) = pool.collect_protocol_fees(&global_admin, ctx);

    assert_eq(coin_a.value(), 0);
    assert_eq(coin_b.value(), 100);
    assert_eq(pool.trading_data().protocol_fees_a(), 0);
    assert_eq(pool.trading_data().protocol_fees_b(), 100);
    assert_eq(pool.trading_data().pool_fees_a(), 0);
    assert_eq(pool.trading_data().pool_fees_b(), 400);

    assert_eq(pool.trading_data().total_swap_a_in_amount(), 50_000);
    assert_eq(pool.trading_data().total_swap_b_out_amount(), 50_000);
    assert_eq(pool.trading_data().total_swap_a_out_amount(), 0);
    assert_eq(pool.trading_data().total_swap_b_in_amount(), 0);

    destroy(coin_a);
    destroy(coin_b);
    destroy(pool);
    destroy(global_admin);
    destroy(lend_cap);
    destroy(prices);
    destroy(clock);
    destroy(bag);
    destroy(lending_market);
    test_scenario::end(scenario);
}

#[test]
#[expected_failure(abort_code = pool::ESwapExceedsSlippage)]
fun test_fail_swap_slippage() {
    let mut scenario = test_scenario::begin(ADMIN);

    // Init Pool
    test_scenario::next_tx(&mut scenario, POOL_CREATOR);

    let (clock, lend_cap, lending_market, prices, bag) = suilend_setup(
        reserve_args(&mut scenario),
        &mut scenario,
    ).destruct_state();

    let mut pool = test_setup_dummy_no_banks(100, &mut scenario);
    let ctx = ctx(&mut scenario);

    let mut coin_a = coin::mint_for_testing<B_TEST_USDC>(e9(1_000), ctx);
    let mut coin_b = coin::mint_for_testing<B_TEST_SUI>(e9(500_000), ctx);

    let (lp_coins, _) = pool.deposit_liquidity(
        &mut coin_a,
        &mut coin_b,
        e9(1_000),
        e9(500_000),
        ctx,
    );

    let (reserve_a, reserve_b) = pool.balance_amounts();

    assert_eq(cpmm::k_external(&pool, 0), 500000000000000000000000000);
    assert_eq(pool.lp_supply_val(), 22360679774997);
    assert_eq(reserve_a, e9(1_000));
    assert_eq(reserve_b, e9(500_000));
    assert_eq(lp_coins.value(), 22360679774997 - minimum_liquidity());
    assert_eq(pool.trading_data().pool_fees_a(), 0);
    assert_eq(pool.trading_data().pool_fees_b(), 0);

    destroy(coin_a);
    destroy(coin_b);

    // Swap
    test_scenario::next_tx(&mut scenario, TRADER);
    let ctx = ctx(&mut scenario);

    let mut coin_a = coin::mint_for_testing<B_TEST_USDC>(e9(200), ctx);
    let mut coin_b = coin::mint_for_testing<B_TEST_SUI>(0, ctx);

    let swap_result = quote_swap(
        &pool,
        e9(200),
        true, // a2b
    );

    let _ = dummy_swap(
        &mut pool,
        &mut coin_a,
        &mut coin_b,
        true, // a2b
        e9(200),
        swap_result.amount_out() + 1,
        ctx,
    );

    destroy(coin_a);
    destroy(coin_b);
    destroy(pool);
    destroy(lp_coins);
    destroy(lend_cap);
    destroy(prices);
    destroy(clock);
    destroy(bag);
    destroy(lending_market);
    test_scenario::end(scenario);
}

#[test]
#[expected_failure(abort_code = pool::EInsufficientFunds)]
fun test_fail_swap_insufficient_funds() {
    let mut scenario = test_scenario::begin(ADMIN);

    // Init Pool
    test_scenario::next_tx(&mut scenario, POOL_CREATOR);

    let (clock, lend_cap, lending_market, prices, bag) = suilend_setup(
        reserve_args(&mut scenario),
        &mut scenario,
    ).destruct_state();

    let mut pool = test_setup_dummy_no_banks(100, &mut scenario);
    let ctx = ctx(&mut scenario);

    let mut coin_a = coin::mint_for_testing<B_TEST_USDC>(e9(1_000), ctx);
    let mut coin_b = coin::mint_for_testing<B_TEST_SUI>(e9(500_000), ctx);

    let (lp_coins, _) = pool.deposit_liquidity(
        &mut coin_a,
        &mut coin_b,
        e9(1_000),
        e9(500_000),
        ctx,
    );

    let (reserve_a, reserve_b) = pool.balance_amounts();

    assert_eq(cpmm::k_external(&pool, 0), 500000000000000000000000000);
    assert_eq(pool.lp_supply_val(), 22360679774997);
    assert_eq(reserve_a, e9(1_000));
    assert_eq(reserve_b, e9(500_000));
    assert_eq(lp_coins.value(), 22360679774997 - minimum_liquidity());
    assert_eq(pool.trading_data().pool_fees_a(), 0);
    assert_eq(pool.trading_data().pool_fees_b(), 0);

    destroy(coin_a);
    destroy(coin_b);

    // Swap
    test_scenario::next_tx(&mut scenario, TRADER);
    let ctx = ctx(&mut scenario);

    let mut coin_a = coin::mint_for_testing<B_TEST_USDC>(e9(199), ctx);
    let mut coin_b = coin::mint_for_testing<B_TEST_SUI>(0, ctx);

    let _ = dummy_swap(
        &mut pool,
        &mut coin_a,
        &mut coin_b,
        true, // a2b
        e9(200),
        0,
        ctx,
    );

    destroy(coin_a);
    destroy(coin_b);
    destroy(pool);
    destroy(lp_coins);
    destroy(lend_cap);
    destroy(prices);
    destroy(clock);
    destroy(bag);
    destroy(lending_market);
    test_scenario::end(scenario);
}

#[test]
#[expected_failure(abort_code = pool_math::ERedeemSlippageAExceeded)]
fun test_fail_redeem_slippage_a() {
    let mut scenario = test_scenario::begin(ADMIN);

    // Init Pool
    test_scenario::next_tx(&mut scenario, POOL_CREATOR);

    let (clock, lend_cap, lending_market, prices, bag) = suilend_setup(
        reserve_args(&mut scenario),
        &mut scenario,
    ).destruct_state();

    let mut pool = test_setup_dummy_no_banks(100, &mut scenario);
    let ctx = ctx(&mut scenario);

    let mut coin_a = coin::mint_for_testing<B_TEST_USDC>(e9(1_000), ctx);
    let mut coin_b = coin::mint_for_testing<B_TEST_SUI>(e9(500_000), ctx);

    let (lp_coins, _) = pool.deposit_liquidity(
        &mut coin_a,
        &mut coin_b,
        e9(1_000),
        e9(500_000),
        ctx,
    );

    let (reserve_a, reserve_b) = pool.balance_amounts();
    let reserve_ratio_0 = (reserve_a as u256) * (e9(1) as u256) / (reserve_b as u256);

    assert_eq(cpmm::k_external(&pool, 0), 500000000000000000000000000);
    assert_eq(pool.lp_supply_val(), 22360679774997);
    assert_eq(reserve_a, e9(1_000));
    assert_eq(reserve_b, e9(500_000));
    assert_eq(lp_coins.value(), 22360679774997 - minimum_liquidity());
    assert_eq(pool.trading_data().pool_fees_a(), 0);
    assert_eq(pool.trading_data().pool_fees_b(), 0);

    destroy(coin_a);
    destroy(coin_b);

    // Deposit liquidity
    test_scenario::next_tx(&mut scenario, LP_PROVIDER);
    let ctx = ctx(&mut scenario);

    let mut coin_a = coin::mint_for_testing<B_TEST_USDC>(e9(10), ctx);
    let mut coin_b = coin::mint_for_testing<B_TEST_SUI>(e9(10), ctx);

    let (lp_coins_2, _) = pool.deposit_liquidity(
        &mut coin_a,
        &mut coin_b,
        e9(10), // max_a
        e9(10), // max_b
        ctx,
    );

    assert_eq(coin_a.value(), e9(10) - 20_000_000);
    assert_eq(coin_b.value(), 0);
    assert_eq(lp_coins_2.value(), 447213595);

    let (reserve_a, reserve_b) = pool.balance_amounts();
    let reserve_ratio_1 = (reserve_a as u256) * (e9(1) as u256) / (reserve_b as u256);
    assert_eq(reserve_ratio_0, reserve_ratio_1);

    destroy(coin_a);
    destroy(coin_b);

    // Redeem liquidity
    test_scenario::next_tx(&mut scenario, LP_PROVIDER);
    let ctx = ctx(&mut scenario);

    let redeem_result = pool.quote_redeem(lp_coins_2.value());

    let (coin_a, coin_b, _) = pool.redeem_liquidity(
        lp_coins_2,
        redeem_result.withdraw_a() + 1,
        redeem_result.withdraw_b() + 1,
        ctx,
    );

    destroy(coin_a);
    destroy(coin_b);
    destroy(pool);
    destroy(lp_coins);
    destroy(lend_cap);
    destroy(prices);
    destroy(clock);
    destroy(bag);
    destroy(lending_market);
    test_scenario::end(scenario);
}

#[test]
#[expected_failure(abort_code = pool_math::ERedeemSlippageBExceeded)]
fun test_fail_redeem_slippage_b() {
    let mut scenario = test_scenario::begin(ADMIN);

    // Init Pool
    test_scenario::next_tx(&mut scenario, POOL_CREATOR);

    let (clock, lend_cap, lending_market, prices, bag) = suilend_setup(
        reserve_args(&mut scenario),
        &mut scenario,
    ).destruct_state();

    let mut pool = test_setup_dummy_no_banks(100, &mut scenario);
    let ctx = ctx(&mut scenario);

    let mut coin_a = coin::mint_for_testing<B_TEST_USDC>(e9(1_000), ctx);
    let mut coin_b = coin::mint_for_testing<B_TEST_SUI>(e9(500_000), ctx);

    let (lp_coins, _) = pool.deposit_liquidity(
        &mut coin_a,
        &mut coin_b,
        e9(1_000),
        e9(1_000),
        ctx,
    );

    let (reserve_a, reserve_b) = pool.balance_amounts();
    let reserve_ratio_0 = (reserve_a as u256) * (e9(1) as u256) / (reserve_b as u256);

    assert_eq(cpmm::k_external(&pool, 0), 1000000000000000000000000);
    assert_eq(pool.lp_supply_val(), 1000000000000);
    assert_eq(reserve_a, e9(1_000));
    assert_eq(reserve_b, e9(1_000));
    assert_eq(lp_coins.value(), 1000000000000 - minimum_liquidity());
    assert_eq(pool.trading_data().pool_fees_a(), 0);
    assert_eq(pool.trading_data().pool_fees_b(), 0);

    destroy(coin_a);
    destroy(coin_b);

    // Deposit liquidity
    test_scenario::next_tx(&mut scenario, LP_PROVIDER);
    let ctx = ctx(&mut scenario);

    let mut coin_a = coin::mint_for_testing<B_TEST_USDC>(e9(10), ctx);
    let mut coin_b = coin::mint_for_testing<B_TEST_SUI>(e9(10), ctx);

    let (lp_coins_2, _) = pool.deposit_liquidity(
        &mut coin_a,
        &mut coin_b,
        e9(10), // max_a
        e9(10), // max_b
        ctx,
    );

    assert_eq(coin_a.value(), 0);
    assert_eq(coin_b.value(), 0);
    assert_eq(lp_coins_2.value(), 10000000000);

    let (reserve_a, reserve_b) = pool.balance_amounts();
    let reserve_ratio_1 = (reserve_a as u256) * (e9(1) as u256) / (reserve_b as u256);
    assert_eq(reserve_ratio_0, reserve_ratio_1);

    destroy(coin_a);
    destroy(coin_b);

    // Redeem liquidity
    test_scenario::next_tx(&mut scenario, LP_PROVIDER);
    let ctx = ctx(&mut scenario);

    let redeem_result = pool.quote_redeem(lp_coins_2.value());

    let (coin_a, coin_b, _) = pool.redeem_liquidity(
        lp_coins_2,
        redeem_result.withdraw_a(),
        redeem_result.withdraw_b() + 1,
        ctx,
    );

    destroy(coin_a);
    destroy(coin_b);
    destroy(pool);
    destroy(lp_coins);
    destroy(lend_cap);
    destroy(prices);
    destroy(clock);
    destroy(bag);
    destroy(lending_market);
    test_scenario::end(scenario);
}

#[test]
#[expected_failure(abort_code = pool::EFeeAbove100Percent)]
fun test_fail_fee_above_100() {
    let mut scenario = test_scenario::begin(ADMIN);

    // Init Pool
    test_scenario::next_tx(&mut scenario, POOL_CREATOR);

    let (clock, lend_cap, lending_market, prices, bag) = suilend_setup(
        reserve_args(&mut scenario),
        &mut scenario,
    ).destruct_state();

    let pool = test_setup_dummy_no_banks(10_000 + 1, &mut scenario);

    destroy(pool);
    destroy(lend_cap);
    destroy(prices);
    destroy(clock);
    destroy(bag);
    destroy(lending_market);
    test_scenario::end(scenario);
}

#[test]
fun test_steamm_fees() {
    let mut scenario = test_scenario::begin(ADMIN);

    // Init Pool
    test_scenario::next_tx(&mut scenario, POOL_CREATOR);

    let (clock, lend_cap, lending_market, prices, bag) = suilend_setup(
        reserve_args(&mut scenario),
        &mut scenario,
    ).destruct_state();

    let mut pool = test_setup_dummy_no_banks(100, &mut scenario);

    let mut pool_2 = test_setup_dummy_no_banks(100, &mut scenario);

    let ctx = ctx(&mut scenario);
    let mut coin_a = coin::mint_for_testing<B_TEST_USDC>(e9(200_000_000), ctx);
    let mut coin_b = coin::mint_for_testing<B_TEST_SUI>(e9(200_000_000), ctx);

    let (lp_coins, _) = pool.deposit_liquidity(
        &mut coin_a,
        &mut coin_b,
        e9(100_000_000),
        e9(100_000_000),
        ctx,
    );

    let (lp_coins_2, _) = pool_2.deposit_liquidity(
        &mut coin_a,
        &mut coin_b,
        e9(100_000_000),
        e9(100_000_000),
        ctx,
    );

    destroy(coin_a);
    destroy(coin_b);

    // Swap first pool
    let expected_pool_fees = 8_000_000_000_000;
    let expected_protocol_fees = 2_000_000_000_000;

    test_scenario::next_tx(&mut scenario, TRADER);
    let ctx = ctx(&mut scenario);

    let mut coin_a = coin::mint_for_testing<B_TEST_USDC>(e9(1_000_000), ctx);
    let mut coin_b = coin::mint_for_testing<B_TEST_SUI>(0, ctx);

    let swap_result = dummy_swap(
        &mut pool,
        &mut coin_a,
        &mut coin_b,
        true, // a2b
        e9(1_000_000),
        0,
        ctx,
    );

    assert_eq(swap_result.a2b(), true);
    assert_eq(swap_result.pool_fees(), expected_pool_fees);
    assert_eq(swap_result.protocol_fees(), expected_protocol_fees);

    destroy(coin_a);
    destroy(coin_b);

    // Swap second pool
    test_scenario::next_tx(&mut scenario, TRADER);
    let ctx = ctx(&mut scenario);

    let mut coin_a = coin::mint_for_testing<B_TEST_USDC>(e9(1_000_000), ctx);
    let mut coin_b = coin::mint_for_testing<B_TEST_SUI>(0, ctx);

    let mut len = 1000;

    let mut acc_protocol_fees = 0;
    let mut acc_pool_fees = 0;

    while (len > 0) {
        let swap_result = dummy_swap(
            &mut pool_2,
            &mut coin_a,
            &mut coin_b,
            true, // a2b
            e9(10_00),
            0,
            ctx,
        );

        acc_protocol_fees = acc_protocol_fees + swap_result.protocol_fees();
        acc_pool_fees = acc_pool_fees + swap_result.pool_fees();

        len = len - 1;
    };

    // Assert that cumulative fees from small swaps are not smaller
    // than a bigger swap
    assert!(acc_protocol_fees >= expected_protocol_fees, 0);
    assert!(acc_pool_fees >= expected_pool_fees, 0);

    destroy(coin_a);
    destroy(coin_b);

    // Redeem liquidity
    test_scenario::next_tx(&mut scenario, LP_PROVIDER);
    let ctx = ctx(&mut scenario);

    let (coin_a, coin_b, _) = pool.redeem_liquidity(
        lp_coins,
        0,
        0,
        ctx,
    );

    let (coin_a_2, coin_b_2, _) = pool_2.redeem_liquidity(
        lp_coins_2,
        0,
        0,
        ctx,
    );

    destroy(coin_a);
    destroy(coin_b);
    destroy(coin_a_2);
    destroy(coin_b_2);
    destroy(pool);
    destroy(pool_2);
    destroy(lend_cap);
    destroy(prices);
    destroy(clock);
    destroy(bag);
    destroy(lending_market);
    test_scenario::end(scenario);
}

#[test]
#[expected_failure(abort_code = pool::EOutputExceedsLiquidity)]
fun test_output_exceeds_liquidity() {
    let mut scenario = test_scenario::begin(ADMIN);

    let (clock, lend_cap, lending_market, prices, bag) = suilend_setup(
        reserve_args(&mut scenario),
        &mut scenario,
    ).destruct_state();
    // Create amm bank
    let global_admin = global_admin::init_for_testing(ctx(&mut scenario));

    // Init Pool
    test_scenario::next_tx(&mut scenario, POOL_CREATOR);

    let mut pool = test_setup_dummy_no_banks(100, &mut scenario);
    let ctx = ctx(&mut scenario);

    // Deposit funds in AMM Pool
    let mut coin_a = coin::mint_for_testing<B_TEST_USDC>(500_000, ctx);
    let mut coin_b = coin::mint_for_testing<B_TEST_SUI>(500_000, ctx);

    let (lp_coins, _) = pool.deposit_liquidity(
        &mut coin_a,
        &mut coin_b,
        500_000,
        500_000,
        ctx,
    );

    destroy(coin_a);
    destroy(coin_b);

    let quote = quote::quote_for_testing(
        100,
        500_001, // amount above available reserve
        0,
        0,
        true,
    );

    let mut coin_a = coin::mint_for_testing<B_TEST_USDC>(50_000, ctx);
    let mut coin_b = coin::mint_for_testing<B_TEST_SUI>(0, ctx);

    pool::swap(
        &mut pool,
        &mut coin_a,
        &mut coin_b,
        quote,
        0,
        ctx,
    );

    destroy(coin_a);
    destroy(coin_b);
    destroy(lp_coins);
    destroy(pool);
    destroy(global_admin);
    destroy(lending_market);
    destroy(lend_cap);
    destroy(prices);
    destroy(bag);
    destroy(clock);
    test_scenario::end(scenario);
}

#[test]
fun test_one_sided_deposit() {
    let mut scenario = test_scenario::begin(ADMIN);

    // Init Pool
    test_scenario::next_tx(&mut scenario, POOL_CREATOR);

    let (clock, lend_cap, lending_market, prices, bag) = suilend_setup(
        reserve_args(&mut scenario),
        &mut scenario,
    ).destruct_state();

    let mut pool = test_setup_cpmm_no_banks(100, 20, &mut scenario);
    let ctx = ctx(&mut scenario);

    let mut coin_a = coin::mint_for_testing<B_TEST_USDC>(500_000, ctx);
    let mut coin_b = coin::mint_for_testing<B_TEST_SUI>(0, ctx);

    let (lp_coins, _) = pool.deposit_liquidity(
        &mut coin_a,
        &mut coin_b,
        500_000,
        0,
        ctx,
    );

    let (reserve_a, reserve_b) = pool.balance_amounts();
    assert_eq(reserve_a, 500_000);
    assert_eq(reserve_b, 0);
    assert_eq(pool.cpmm_k(), 500_000 * 20);
    assert_eq(pool.lp_supply_val(), 500_000);
    assert_eq(lp_coins.value(), 500_000 - minimum_liquidity());

    destroy(coin_a);
    destroy(coin_b);

    destroy(pool);
    destroy(lp_coins);
    destroy(lend_cap);
    destroy(prices);
    destroy(clock);
    destroy(bag);
    destroy(lending_market);
    test_scenario::end(scenario);
}

#[test]
fun test_one_sided_deposit_twice() {
    let mut scenario = test_scenario::begin(ADMIN);

    // Init Pool
    test_scenario::next_tx(&mut scenario, POOL_CREATOR);

    let (clock, lend_cap, lending_market, prices, bag) = suilend_setup(
        reserve_args(&mut scenario),
        &mut scenario,
    ).destruct_state();

    let mut pool = test_setup_cpmm_no_banks(100, 20, &mut scenario);
    let ctx = ctx(&mut scenario);

    let mut coin_a = coin::mint_for_testing<B_TEST_USDC>(500_000, ctx);
    let mut coin_b = coin::mint_for_testing<B_TEST_SUI>(0, ctx);

    let (lp_coins, _) = pool.deposit_liquidity(
        &mut coin_a,
        &mut coin_b,
        500_000,
        0,
        ctx,
    );

    let (reserve_a, reserve_b) = pool.balance_amounts();
    assert_eq(reserve_a, 500_000);
    assert_eq(reserve_b, 0);
    assert_eq(pool.cpmm_k(), 500_000 * 20);
    assert_eq(pool.lp_supply_val(), 500_000);
    assert_eq(lp_coins.value(), 500_000 - minimum_liquidity());

    destroy(coin_a);
    destroy(coin_b);
    destroy(lp_coins);

    let mut coin_a = coin::mint_for_testing<B_TEST_USDC>(500_000, ctx);
    let mut coin_b = coin::mint_for_testing<B_TEST_SUI>(0, ctx);

    let (lp_coins, _) = pool.deposit_liquidity(
        &mut coin_a,
        &mut coin_b,
        500_000,
        0,
        ctx,
    );

    destroy(coin_a);
    destroy(coin_b);
    destroy(lp_coins);
    destroy(pool);
    destroy(lend_cap);
    destroy(prices);
    destroy(clock);
    destroy(bag);
    destroy(lending_market);
    test_scenario::end(scenario);
}

#[test]
fun test_one_sided_deposit_redeem() {
    let mut scenario = test_scenario::begin(ADMIN);

    // Init Pool
    test_scenario::next_tx(&mut scenario, POOL_CREATOR);

    let (clock, lend_cap, lending_market, prices, bag) = suilend_setup(
        reserve_args(&mut scenario),
        &mut scenario,
    ).destruct_state();

    let mut pool = test_setup_cpmm_no_banks(100, 20, &mut scenario);
    let ctx = ctx(&mut scenario);

    let mut coin_a = coin::mint_for_testing<B_TEST_USDC>(500_000, ctx);
    let mut coin_b = coin::mint_for_testing<B_TEST_SUI>(500_000, ctx);

    let (lp_coins, _) = pool.deposit_liquidity(
        &mut coin_a,
        &mut coin_b,
        500_000,
        0,
        ctx,
    );

    let (reserve_a, reserve_b) = pool.balance_amounts();
    assert!(reserve_a == 500_000, 0);
    assert!(reserve_b == 0, 0);
    assert!(pool.cpmm_k() == 500000 * 20, 0);
    assert_eq(pool.lp_supply_val(), 500_000);
    assert_eq(lp_coins.value(), 500_000 - minimum_liquidity());

    destroy(coin_a);
    destroy(coin_b);

    test_scenario::next_tx(&mut scenario, LP_PROVIDER);
    let ctx = ctx(&mut scenario);

    let (coin_a, coin_b, redeem_result) = pool.redeem_liquidity(
        lp_coins,
        0,
        0,
        ctx,
    );

    assert_eq(redeem_result.burn_lp(), 499000);
    assert_eq(pool.balance_amount_a(), 1000);
    assert_eq(pool.balance_amount_b(), 0);

    destroy(coin_a);
    destroy(coin_b);
    destroy(pool);
    destroy(lend_cap);
    destroy(prices);
    destroy(clock);
    destroy(bag);
    destroy(lending_market);
    test_scenario::end(scenario);
}

#[test]
#[expected_failure(abort_code = pool::ETypeAandBDuplicated)]
fun test_fail_create_pool_duplicated_type() {
    let mut scenario = test_scenario::begin(ADMIN);

    // Init Pool
    test_scenario::next_tx(&mut scenario, POOL_CREATOR);

    let (clock, lend_cap, lending_market, prices, bag) = suilend_setup(
        reserve_args(&mut scenario),
        &mut scenario,
    ).destruct_state();

    let ctx = ctx(&mut scenario);
    let (treasury_cap_lp, mut meta_lp_usdc_sui) = steamm::lp_usdc_sui::create_currency(ctx);
    let (treasury_cap_b_usdc, meta_b_usdc) = steamm::b_test_usdc::create_currency(ctx);

    // Create pool
    let mut registry = registry::init_for_testing(ctx);

    let pool = dummy_quoter::new<B_TEST_USDC, B_TEST_USDC, LP_USDC_SUI>(
<<<<<<< HEAD
        &mut registry,
        100,
=======
>>>>>>> 0eab3750
        &meta_b_usdc,
        &meta_b_usdc,
        &mut meta_lp_usdc_sui,
        treasury_cap_lp,
        ctx,
    );

    destroy(pool);
<<<<<<< HEAD
    destroy(registry);
=======
>>>>>>> 0eab3750
    destroy(treasury_cap_b_usdc);
    destroy(meta_lp_usdc_sui);
    destroy(meta_b_usdc);
    destroy(lend_cap);
    destroy(prices);
    destroy(clock);
    destroy(bag);
    destroy(lending_market);
    test_scenario::end(scenario);
}<|MERGE_RESOLUTION|>--- conflicted
+++ resolved
@@ -1096,11 +1096,8 @@
     let mut registry = registry::init_for_testing(ctx);
 
     let pool = dummy_quoter::new<B_TEST_USDC, B_TEST_USDC, LP_USDC_SUI>(
-<<<<<<< HEAD
         &mut registry,
         100,
-=======
->>>>>>> 0eab3750
         &meta_b_usdc,
         &meta_b_usdc,
         &mut meta_lp_usdc_sui,
@@ -1109,10 +1106,7 @@
     );
 
     destroy(pool);
-<<<<<<< HEAD
     destroy(registry);
-=======
->>>>>>> 0eab3750
     destroy(treasury_cap_b_usdc);
     destroy(meta_lp_usdc_sui);
     destroy(meta_b_usdc);
