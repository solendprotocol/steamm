--- conflicted
+++ resolved
@@ -32,7 +32,6 @@
         swap_fee_bps,
         scenario,
     );
-<<<<<<< HEAD
 
     destroy(bank_a);
     destroy(bank_b);
@@ -56,8 +55,6 @@
         offset,
         scenario,
     );
-=======
->>>>>>> c27d6e79
 
     destroy(bank_a);
     destroy(bank_b);
@@ -66,32 +63,6 @@
     destroy(prices);
     destroy(bag);
     destroy(clock);
-<<<<<<< HEAD
-=======
-
-    pool
-}
-
-#[test_only]
-fun test_setup_cpmm_no_banks(
-    swap_fee_bps: u64,
-    offset: u64,
-    scenario: &mut Scenario,
-): Pool<B_TEST_USDC, B_TEST_SUI, CpQuoter, LP_USDC_SUI> {
-    let (pool, bank_a, bank_b, lending_market, lend_cap, prices, bag, clock) = test_setup_cpmm(
-        swap_fee_bps,
-        offset,
-        scenario,
-    );
-
-    destroy(bank_a);
-    destroy(bank_b);
-    destroy(lending_market);
-    destroy(lend_cap);
-    destroy(prices);
-    destroy(bag);
-    destroy(clock);
->>>>>>> c27d6e79
 
     pool
 }
