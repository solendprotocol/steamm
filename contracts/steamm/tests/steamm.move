#[test_only]
module steamm::steamm_tests;

use steamm::b_test_sui::B_TEST_SUI;
use steamm::b_test_usdc::B_TEST_USDC;
use steamm::cpmm::{Self, CpQuoter};
use steamm::dummy_quoter::{swap as dummy_swap, quote_swap, DummyQuoter};
use steamm::global_admin;
use steamm::lp_usdc_sui::LP_USDC_SUI;
use steamm::pool::{Self, Pool, minimum_liquidity};
use steamm::pool_math;
use steamm::quote;
use steamm::dummy_quoter;
use steamm::test_utils::{test_setup_dummy, test_setup_cpmm, e9, reserve_args};
use sui::coin;
use sui::test_scenario::{Self, Scenario, ctx};
use sui::test_utils::{destroy, assert_eq};
use suilend::lending_market_tests::setup as suilend_setup;

const ADMIN: address = @0x10;
const POOL_CREATOR: address = @0x11;
const LP_PROVIDER: address = @0x12;
const TRADER: address = @0x13;

#[test_only]
fun test_setup_dummy_no_banks(
    swap_fee_bps: u64,
    scenario: &mut Scenario,
): Pool<B_TEST_USDC, B_TEST_SUI, DummyQuoter, LP_USDC_SUI> {
    let (pool, bank_a, bank_b, lending_market, lend_cap, prices, bag, clock) = test_setup_dummy(
        swap_fee_bps,
        scenario,
    );

    destroy(bank_a);
    destroy(bank_b);
    destroy(lending_market);
    destroy(lend_cap);
    destroy(prices);
    destroy(bag);
    destroy(clock);

    pool
}

#[test_only]
fun test_setup_cpmm_no_banks(
    swap_fee_bps: u64,
    offset: u64,
    scenario: &mut Scenario,
): Pool<B_TEST_USDC, B_TEST_SUI, CpQuoter, LP_USDC_SUI> {
    let (pool, bank_a, bank_b, lending_market, lend_cap, prices, bag, clock) = test_setup_cpmm(
        swap_fee_bps,
        offset,
        scenario,
    );

    destroy(bank_a);
    destroy(bank_b);
    destroy(lending_market);
    destroy(lend_cap);
    destroy(prices);
    destroy(bag);
    destroy(clock);

    pool
}

#[test]
fun test_steamm_deposit_redeem_swap() {
    let mut scenario = test_scenario::begin(ADMIN);

    // Init Pool
    test_scenario::next_tx(&mut scenario, POOL_CREATOR);

    let (clock, lend_cap, lending_market, prices, bag) = suilend_setup(
        reserve_args(&mut scenario),
        &mut scenario,
    ).destruct_state();

    let mut pool = test_setup_dummy_no_banks(100, &mut scenario);
    let ctx = ctx(&mut scenario);

<<<<<<< HEAD
    pool.no_redemption_fees_for_testing();
=======
    let mut pool = test_setup_dummy_no_banks(100);
>>>>>>> f24627e1

    let mut coin_a = coin::mint_for_testing<B_TEST_USDC>(e9(1_000), ctx);
    let mut coin_b = coin::mint_for_testing<B_TEST_SUI>(e9(500_000), ctx);

    let (lp_coins, _) = pool.deposit_liquidity(
        &mut coin_a,
        &mut coin_b,
        e9(1_000),
        e9(500_000),
        ctx,
    );

    let (reserve_a, reserve_b) = pool.balance_amounts();
    let reserve_ratio_0 = (reserve_a as u256) * (e9(1) as u256) / (reserve_b as u256);

    assert_eq(cpmm::k_external(&pool, 0), 500000000000000000000000000);
    assert_eq(pool.lp_supply_val(), 22360679774997);
    assert_eq(reserve_a, e9(1_000));
    assert_eq(reserve_b, e9(500_000));
    assert_eq(lp_coins.value(), 22360679774997 - minimum_liquidity());
    assert_eq(pool.trading_data().pool_fees_a(), 0);
    assert_eq(pool.trading_data().pool_fees_b(), 0);

    destroy(coin_a);
    destroy(coin_b);

    // Deposit liquidity
    test_scenario::next_tx(&mut scenario, LP_PROVIDER);
    let ctx = ctx(&mut scenario);

    let mut coin_a = coin::mint_for_testing<B_TEST_USDC>(e9(10), ctx);
    let mut coin_b = coin::mint_for_testing<B_TEST_SUI>(e9(10), ctx);

    let (lp_coins_2, _) = pool.deposit_liquidity(
        &mut coin_a,
        &mut coin_b,
        e9(10), // max_a
        e9(10), // max_b
        ctx,
    );

    assert_eq(coin_a.value(), e9(10) - 20_000_000);
    assert_eq(coin_b.value(), 0);
    assert_eq(lp_coins_2.value(), 447213595);

    let (reserve_a, reserve_b) = pool.balance_amounts();
    let reserve_ratio_1 = (reserve_a as u256) * (e9(1) as u256) / (reserve_b as u256);
    assert_eq(reserve_ratio_0, reserve_ratio_1);

    destroy(coin_a);
    destroy(coin_b);

    // Redeem liquidity
    test_scenario::next_tx(&mut scenario, LP_PROVIDER);
    let ctx = ctx(&mut scenario);

    let (coin_a, coin_b, _) = pool.redeem_liquidity(
        lp_coins_2,
        0,
        0,
        ctx,
    );

    // Guarantees that roundings are in favour of the pool
    assert_eq(coin_a.value(), 20_000_000 - 1); // -1 for the rounddown
    assert_eq(coin_b.value(), e9(10) - 12); // double rounddown: inital lp tokens minted + redeed

    let (reserve_a, reserve_b) = pool.balance_amounts();

    let reserve_ratio_2 = (reserve_a as u256) * (e9(1) as u256) / (reserve_b as u256);
    assert_eq(reserve_ratio_0, reserve_ratio_2);

    destroy(coin_a);
    destroy(coin_b);

    // Swap
    test_scenario::next_tx(&mut scenario, TRADER);
    let ctx = ctx(&mut scenario);

    let mut coin_a = coin::mint_for_testing<B_TEST_USDC>(e9(200), ctx);
    let mut coin_b = coin::mint_for_testing<B_TEST_SUI>(0, ctx);

    let swap_result = dummy_swap(
        &mut pool,
        &mut coin_a,
        &mut coin_b,
        true, // a2b
        e9(200),
        0,
        ctx,
    );

    assert_eq(swap_result.a2b(), true);
    assert_eq(swap_result.amount_out(), 200000000000);
    assert_eq(swap_result.pool_fees(), 1600000000);
    assert_eq(swap_result.protocol_fees(), 400000000);

    destroy(coin_a);
    destroy(coin_b);
    destroy(pool);
    destroy(lp_coins);
    destroy(lend_cap);
    destroy(prices);
    destroy(clock);
    destroy(bag);
    destroy(lending_market);
    test_scenario::end(scenario);
}

#[test]
fun test_full_amm_cycle() {
    let mut scenario = test_scenario::begin(ADMIN);

    // Init Pool
    test_scenario::next_tx(&mut scenario, POOL_CREATOR);

    let (clock, lend_cap, lending_market, prices, bag) = suilend_setup(
        reserve_args(&mut scenario),
        &mut scenario,
    ).destruct_state();

    let mut pool = test_setup_dummy_no_banks(100, &mut scenario);
    let ctx = ctx(&mut scenario);

<<<<<<< HEAD
    pool.no_redemption_fees_for_testing();
=======
    let mut pool = test_setup_dummy_no_banks(100);
>>>>>>> f24627e1

    let mut coin_a = coin::mint_for_testing<B_TEST_USDC>(500_000, ctx);
    let mut coin_b = coin::mint_for_testing<B_TEST_SUI>(500_000, ctx);

    let (lp_coins, _) = pool.deposit_liquidity(
        &mut coin_a,
        &mut coin_b,
        500_000,
        500_000,
        ctx,
    );

    let (reserve_a, reserve_b) = pool.balance_amounts();
    let reserve_ratio_0 = (reserve_a as u256) * (e9(1) as u256) / (reserve_b as u256);

    assert_eq(cpmm::k_external(&pool, 0), 500_000 * 500_000);
    assert_eq(pool.lp_supply_val(), 500_000);
    assert_eq(reserve_a, 500_000);
    assert_eq(reserve_b, 500_000);
    assert_eq(lp_coins.value(), 500_000 - minimum_liquidity());
    assert_eq(pool.trading_data().pool_fees_a(), 0);
    assert_eq(pool.trading_data().pool_fees_b(), 0);

    destroy(coin_a);
    destroy(coin_b);

    // Deposit liquidity
    test_scenario::next_tx(&mut scenario, LP_PROVIDER);
    let ctx = ctx(&mut scenario);

    let mut coin_a = coin::mint_for_testing<B_TEST_USDC>(500_000, ctx);
    let mut coin_b = coin::mint_for_testing<B_TEST_SUI>(500_000, ctx);

    let (lp_coins_2, _) = pool.deposit_liquidity(
        &mut coin_a,
        &mut coin_b,
        500_000, // max_a
        500_000, // max_b
        ctx,
    );

    assert_eq(coin_a.value(), 0);
    assert_eq(coin_b.value(), 0);
    assert_eq(lp_coins_2.value(), 500_000);
    assert_eq(pool.lp_supply_val(), 500_000 + 500_000);

    let (reserve_a, reserve_b) = pool.balance_amounts();
    let reserve_ratio_1 = (reserve_a as u256) * (e9(1) as u256) / (reserve_b as u256);
    assert_eq(reserve_ratio_0, reserve_ratio_1);

    destroy(coin_a);
    destroy(coin_b);

    // Redeem liquidity
    test_scenario::next_tx(&mut scenario, LP_PROVIDER);
    let ctx = ctx(&mut scenario);

    let (coin_a, coin_b, _) = pool.redeem_liquidity(
        lp_coins_2,
        0,
        0,
        ctx,
    );

    // Guarantees that roundings are in favour of the pool
    assert_eq(coin_a.value(), 500_000);
    assert_eq(coin_b.value(), 500_000);

    let (reserve_a, reserve_b) = pool.balance_amounts();
    let reserve_ratio_2 = (reserve_a as u256) * (e9(1) as u256) / (reserve_b as u256);
    assert_eq(reserve_ratio_0, reserve_ratio_2);

    destroy(coin_a);
    destroy(coin_b);

    // Swap
    test_scenario::next_tx(&mut scenario, TRADER);
    let ctx = ctx(&mut scenario);

    let mut coin_a = coin::mint_for_testing<B_TEST_USDC>(e9(200), ctx);
    let mut coin_b = coin::mint_for_testing<B_TEST_SUI>(0, ctx);

    let swap_result = dummy_swap(
        &mut pool,
        &mut coin_a,
        &mut coin_b,
        true, // a2b
        50_000,
        0,
        ctx,
    );

    assert_eq(swap_result.a2b(), true);
    assert_eq(swap_result.pool_fees(), 400);
    assert_eq(swap_result.protocol_fees(), 100);
    assert_eq(swap_result.amount_out(), 50_000);

    destroy(coin_a);
    destroy(coin_b);

    // Redeem remaining liquidity
    test_scenario::next_tx(&mut scenario, LP_PROVIDER);
    let ctx = ctx(&mut scenario);

    let (coin_a, coin_b, _) = pool.redeem_liquidity(
        lp_coins,
        0,
        0,
        ctx,
    );

    let (reserve_a, reserve_b) = pool.balance_amounts();

    // Guarantees that roundings are in favour of the pool
    assert_eq(coin_a.value(), 549_989);
    assert_eq(coin_b.value(), 450_390);
    assert_eq(reserve_a, 11);
    assert_eq(reserve_b, 10);
    assert_eq(pool.lp_supply_val(), minimum_liquidity());

    destroy(coin_a);
    destroy(coin_b);

    // Collect Protocol fees
    let global_admin = global_admin::init_for_testing(ctx);
    let (coin_a, coin_b) = pool.collect_protocol_fees(&global_admin, ctx);

    assert_eq(coin_a.value(), 0);
    assert_eq(coin_b.value(), 100);
    assert_eq(pool.trading_data().protocol_fees_a(), 0);
    assert_eq(pool.trading_data().protocol_fees_b(), 100);
    assert_eq(pool.trading_data().pool_fees_a(), 0);
    assert_eq(pool.trading_data().pool_fees_b(), 400);

    assert_eq(pool.trading_data().total_swap_a_in_amount(), 50_000);
    assert_eq(pool.trading_data().total_swap_b_out_amount(), 50_000);
    assert_eq(pool.trading_data().total_swap_a_out_amount(), 0);
    assert_eq(pool.trading_data().total_swap_b_in_amount(), 0);

    destroy(coin_a);
    destroy(coin_b);
    destroy(pool);
    destroy(global_admin);
    destroy(lend_cap);
    destroy(prices);
    destroy(clock);
    destroy(bag);
    destroy(lending_market);
    test_scenario::end(scenario);
}

#[test]
#[expected_failure(abort_code = pool::ESwapExceedsSlippage)]
fun test_fail_swap_slippage() {
    let mut scenario = test_scenario::begin(ADMIN);

    // Init Pool
    test_scenario::next_tx(&mut scenario, POOL_CREATOR);

    let (clock, lend_cap, lending_market, prices, bag) = suilend_setup(
        reserve_args(&mut scenario),
        &mut scenario,
    ).destruct_state();

    let mut pool = test_setup_dummy_no_banks(100, &mut scenario);
    let ctx = ctx(&mut scenario);

    let mut coin_a = coin::mint_for_testing<B_TEST_USDC>(e9(1_000), ctx);
    let mut coin_b = coin::mint_for_testing<B_TEST_SUI>(e9(500_000), ctx);

    let (lp_coins, _) = pool.deposit_liquidity(
        &mut coin_a,
        &mut coin_b,
        e9(1_000),
        e9(500_000),
        ctx,
    );

    let (reserve_a, reserve_b) = pool.balance_amounts();

    assert_eq(cpmm::k_external(&pool, 0), 500000000000000000000000000);
    assert_eq(pool.lp_supply_val(), 22360679774997);
    assert_eq(reserve_a, e9(1_000));
    assert_eq(reserve_b, e9(500_000));
    assert_eq(lp_coins.value(), 22360679774997 - minimum_liquidity());
    assert_eq(pool.trading_data().pool_fees_a(), 0);
    assert_eq(pool.trading_data().pool_fees_b(), 0);

    destroy(coin_a);
    destroy(coin_b);

    // Swap
    test_scenario::next_tx(&mut scenario, TRADER);
    let ctx = ctx(&mut scenario);

    let mut coin_a = coin::mint_for_testing<B_TEST_USDC>(e9(200), ctx);
    let mut coin_b = coin::mint_for_testing<B_TEST_SUI>(0, ctx);

    let swap_result = quote_swap(
        &pool,
        e9(200),
        true, // a2b
    );

    let _ = dummy_swap(
        &mut pool,
        &mut coin_a,
        &mut coin_b,
        true, // a2b
        e9(200),
        swap_result.amount_out() + 1,
        ctx,
    );

    destroy(coin_a);
    destroy(coin_b);
    destroy(pool);
    destroy(lp_coins);
    destroy(lend_cap);
    destroy(prices);
    destroy(clock);
    destroy(bag);
    destroy(lending_market);
    test_scenario::end(scenario);
}

#[test]
#[expected_failure(abort_code = pool::EInsufficientFunds)]
fun test_fail_swap_insufficient_funds() {
    let mut scenario = test_scenario::begin(ADMIN);

    // Init Pool
    test_scenario::next_tx(&mut scenario, POOL_CREATOR);

    let (clock, lend_cap, lending_market, prices, bag) = suilend_setup(
        reserve_args(&mut scenario),
        &mut scenario,
    ).destruct_state();

    let mut pool = test_setup_dummy_no_banks(100, &mut scenario);
    let ctx = ctx(&mut scenario);

    let mut coin_a = coin::mint_for_testing<B_TEST_USDC>(e9(1_000), ctx);
    let mut coin_b = coin::mint_for_testing<B_TEST_SUI>(e9(500_000), ctx);

    let (lp_coins, _) = pool.deposit_liquidity(
        &mut coin_a,
        &mut coin_b,
        e9(1_000),
        e9(500_000),
        ctx,
    );

    let (reserve_a, reserve_b) = pool.balance_amounts();

    assert_eq(cpmm::k_external(&pool, 0), 500000000000000000000000000);
    assert_eq(pool.lp_supply_val(), 22360679774997);
    assert_eq(reserve_a, e9(1_000));
    assert_eq(reserve_b, e9(500_000));
    assert_eq(lp_coins.value(), 22360679774997 - minimum_liquidity());
    assert_eq(pool.trading_data().pool_fees_a(), 0);
    assert_eq(pool.trading_data().pool_fees_b(), 0);

    destroy(coin_a);
    destroy(coin_b);

    // Swap
    test_scenario::next_tx(&mut scenario, TRADER);
    let ctx = ctx(&mut scenario);

    let mut coin_a = coin::mint_for_testing<B_TEST_USDC>(e9(199), ctx);
    let mut coin_b = coin::mint_for_testing<B_TEST_SUI>(0, ctx);

    let _ = dummy_swap(
        &mut pool,
        &mut coin_a,
        &mut coin_b,
        true, // a2b
        e9(200),
        0,
        ctx,
    );

    destroy(coin_a);
    destroy(coin_b);
    destroy(pool);
    destroy(lp_coins);
    destroy(lend_cap);
    destroy(prices);
    destroy(clock);
    destroy(bag);
    destroy(lending_market);
    test_scenario::end(scenario);
}

#[test]
#[expected_failure(abort_code = pool_math::ERedeemSlippageAExceeded)]
fun test_fail_redeem_slippage_a() {
    let mut scenario = test_scenario::begin(ADMIN);

    // Init Pool
    test_scenario::next_tx(&mut scenario, POOL_CREATOR);

    let (clock, lend_cap, lending_market, prices, bag) = suilend_setup(
        reserve_args(&mut scenario),
        &mut scenario,
    ).destruct_state();

    let mut pool = test_setup_dummy_no_banks(100, &mut scenario);
    let ctx = ctx(&mut scenario);

    let mut coin_a = coin::mint_for_testing<B_TEST_USDC>(e9(1_000), ctx);
    let mut coin_b = coin::mint_for_testing<B_TEST_SUI>(e9(500_000), ctx);

    let (lp_coins, _) = pool.deposit_liquidity(
        &mut coin_a,
        &mut coin_b,
        e9(1_000),
        e9(500_000),
        ctx,
    );

    let (reserve_a, reserve_b) = pool.balance_amounts();
    let reserve_ratio_0 = (reserve_a as u256) * (e9(1) as u256) / (reserve_b as u256);

    assert_eq(cpmm::k_external(&pool, 0), 500000000000000000000000000);
    assert_eq(pool.lp_supply_val(), 22360679774997);
    assert_eq(reserve_a, e9(1_000));
    assert_eq(reserve_b, e9(500_000));
    assert_eq(lp_coins.value(), 22360679774997 - minimum_liquidity());
    assert_eq(pool.trading_data().pool_fees_a(), 0);
    assert_eq(pool.trading_data().pool_fees_b(), 0);

    destroy(coin_a);
    destroy(coin_b);

    // Deposit liquidity
    test_scenario::next_tx(&mut scenario, LP_PROVIDER);
    let ctx = ctx(&mut scenario);

    let mut coin_a = coin::mint_for_testing<B_TEST_USDC>(e9(10), ctx);
    let mut coin_b = coin::mint_for_testing<B_TEST_SUI>(e9(10), ctx);

    let (lp_coins_2, _) = pool.deposit_liquidity(
        &mut coin_a,
        &mut coin_b,
        e9(10), // max_a
        e9(10), // max_b
        ctx,
    );

    assert_eq(coin_a.value(), e9(10) - 20_000_000);
    assert_eq(coin_b.value(), 0);
    assert_eq(lp_coins_2.value(), 447213595);

    let (reserve_a, reserve_b) = pool.balance_amounts();
    let reserve_ratio_1 = (reserve_a as u256) * (e9(1) as u256) / (reserve_b as u256);
    assert_eq(reserve_ratio_0, reserve_ratio_1);

    destroy(coin_a);
    destroy(coin_b);

    // Redeem liquidity
    test_scenario::next_tx(&mut scenario, LP_PROVIDER);
    let ctx = ctx(&mut scenario);

    let redeem_result = pool.quote_redeem(lp_coins_2.value());

    let (coin_a, coin_b, _) = pool.redeem_liquidity(
        lp_coins_2,
        redeem_result.withdraw_a() + 1,
        redeem_result.withdraw_b() + 1,
        ctx,
    );

    destroy(coin_a);
    destroy(coin_b);
    destroy(pool);
    destroy(lp_coins);
    destroy(lend_cap);
    destroy(prices);
    destroy(clock);
    destroy(bag);
    destroy(lending_market);
    test_scenario::end(scenario);
}

#[test]
#[expected_failure(abort_code = pool_math::ERedeemSlippageBExceeded)]
fun test_fail_redeem_slippage_b() {
    let mut scenario = test_scenario::begin(ADMIN);

    // Init Pool
    test_scenario::next_tx(&mut scenario, POOL_CREATOR);

    let (clock, lend_cap, lending_market, prices, bag) = suilend_setup(
        reserve_args(&mut scenario),
        &mut scenario,
    ).destruct_state();

    let mut pool = test_setup_dummy_no_banks(100, &mut scenario);
    let ctx = ctx(&mut scenario);

    let mut coin_a = coin::mint_for_testing<B_TEST_USDC>(e9(1_000), ctx);
    let mut coin_b = coin::mint_for_testing<B_TEST_SUI>(e9(500_000), ctx);

    let (lp_coins, _) = pool.deposit_liquidity(
        &mut coin_a,
        &mut coin_b,
        e9(1_000),
        e9(1_000),
        ctx,
    );

    let (reserve_a, reserve_b) = pool.balance_amounts();
    let reserve_ratio_0 = (reserve_a as u256) * (e9(1) as u256) / (reserve_b as u256);

    assert_eq(cpmm::k_external(&pool, 0), 1000000000000000000000000);
    assert_eq(pool.lp_supply_val(), 1000000000000);
    assert_eq(reserve_a, e9(1_000));
    assert_eq(reserve_b, e9(1_000));
    assert_eq(lp_coins.value(), 1000000000000 - minimum_liquidity());
    assert_eq(pool.trading_data().pool_fees_a(), 0);
    assert_eq(pool.trading_data().pool_fees_b(), 0);

    destroy(coin_a);
    destroy(coin_b);

    // Deposit liquidity
    test_scenario::next_tx(&mut scenario, LP_PROVIDER);
    let ctx = ctx(&mut scenario);

    let mut coin_a = coin::mint_for_testing<B_TEST_USDC>(e9(10), ctx);
    let mut coin_b = coin::mint_for_testing<B_TEST_SUI>(e9(10), ctx);

    let (lp_coins_2, _) = pool.deposit_liquidity(
        &mut coin_a,
        &mut coin_b,
        e9(10), // max_a
        e9(10), // max_b
        ctx,
    );

    assert_eq(coin_a.value(), 0);
    assert_eq(coin_b.value(), 0);
    assert_eq(lp_coins_2.value(), 10000000000);

    let (reserve_a, reserve_b) = pool.balance_amounts();
    let reserve_ratio_1 = (reserve_a as u256) * (e9(1) as u256) / (reserve_b as u256);
    assert_eq(reserve_ratio_0, reserve_ratio_1);

    destroy(coin_a);
    destroy(coin_b);

    // Redeem liquidity
    test_scenario::next_tx(&mut scenario, LP_PROVIDER);
    let ctx = ctx(&mut scenario);

    let redeem_result = pool.quote_redeem(lp_coins_2.value());

    let (coin_a, coin_b, _) = pool.redeem_liquidity(
        lp_coins_2,
        redeem_result.withdraw_a(),
        redeem_result.withdraw_b() + 1,
        ctx,
    );

    destroy(coin_a);
    destroy(coin_b);
    destroy(pool);
    destroy(lp_coins);
    destroy(lend_cap);
    destroy(prices);
    destroy(clock);
    destroy(bag);
    destroy(lending_market);
    test_scenario::end(scenario);
}

#[test]
#[expected_failure(abort_code = pool::EFeeAbove100Percent)]
fun test_fail_fee_above_100() {
    let mut scenario = test_scenario::begin(ADMIN);

    // Init Pool
    test_scenario::next_tx(&mut scenario, POOL_CREATOR);

    let (clock, lend_cap, lending_market, prices, bag) = suilend_setup(
        reserve_args(&mut scenario),
        &mut scenario,
    ).destruct_state();

    let pool = test_setup_dummy_no_banks(10_000 + 1, &mut scenario);

    destroy(pool);
    destroy(lend_cap);
    destroy(prices);
    destroy(clock);
    destroy(bag);
    destroy(lending_market);
    test_scenario::end(scenario);
}

#[test]
fun test_steamm_fees() {
    let mut scenario = test_scenario::begin(ADMIN);

    // Init Pool
    test_scenario::next_tx(&mut scenario, POOL_CREATOR);

    let (clock, lend_cap, lending_market, prices, bag) = suilend_setup(
        reserve_args(&mut scenario),
        &mut scenario,
    ).destruct_state();

    let mut pool = test_setup_dummy_no_banks(100, &mut scenario);

    let mut pool_2 = test_setup_dummy_no_banks(100, &mut scenario);

    let ctx = ctx(&mut scenario);
    let mut coin_a = coin::mint_for_testing<B_TEST_USDC>(e9(200_000_000), ctx);
    let mut coin_b = coin::mint_for_testing<B_TEST_SUI>(e9(200_000_000), ctx);

    let (lp_coins, _) = pool.deposit_liquidity(
        &mut coin_a,
        &mut coin_b,
        e9(100_000_000),
        e9(100_000_000),
        ctx,
    );

    let (lp_coins_2, _) = pool_2.deposit_liquidity(
        &mut coin_a,
        &mut coin_b,
        e9(100_000_000),
        e9(100_000_000),
        ctx,
    );

    destroy(coin_a);
    destroy(coin_b);

    // Swap first pool
    let expected_pool_fees = 8_000_000_000_000;
    let expected_protocol_fees = 2_000_000_000_000;

    test_scenario::next_tx(&mut scenario, TRADER);
    let ctx = ctx(&mut scenario);

    let mut coin_a = coin::mint_for_testing<B_TEST_USDC>(e9(1_000_000), ctx);
    let mut coin_b = coin::mint_for_testing<B_TEST_SUI>(0, ctx);

    let swap_result = dummy_swap(
        &mut pool,
        &mut coin_a,
        &mut coin_b,
        true, // a2b
        e9(1_000_000),
        0,
        ctx,
    );

    assert_eq(swap_result.a2b(), true);
    assert_eq(swap_result.pool_fees(), expected_pool_fees);
    assert_eq(swap_result.protocol_fees(), expected_protocol_fees);

    destroy(coin_a);
    destroy(coin_b);

    // Swap second pool
    test_scenario::next_tx(&mut scenario, TRADER);
    let ctx = ctx(&mut scenario);

    let mut coin_a = coin::mint_for_testing<B_TEST_USDC>(e9(1_000_000), ctx);
    let mut coin_b = coin::mint_for_testing<B_TEST_SUI>(0, ctx);

    let mut len = 1000;

    let mut acc_protocol_fees = 0;
    let mut acc_pool_fees = 0;

    while (len > 0) {
        let swap_result = dummy_swap(
            &mut pool_2,
            &mut coin_a,
            &mut coin_b,
            true, // a2b
            e9(10_00),
            0,
            ctx,
        );

        acc_protocol_fees = acc_protocol_fees + swap_result.protocol_fees();
        acc_pool_fees = acc_pool_fees + swap_result.pool_fees();

        len = len - 1;
    };

    // Assert that cumulative fees from small swaps are not smaller
    // than a bigger swap
    assert!(acc_protocol_fees >= expected_protocol_fees, 0);
    assert!(acc_pool_fees >= expected_pool_fees, 0);

    destroy(coin_a);
    destroy(coin_b);

    // Redeem liquidity
    test_scenario::next_tx(&mut scenario, LP_PROVIDER);
    let ctx = ctx(&mut scenario);

    let (coin_a, coin_b, _) = pool.redeem_liquidity(
        lp_coins,
        0,
        0,
        ctx,
    );

    let (coin_a_2, coin_b_2, _) = pool_2.redeem_liquidity(
        lp_coins_2,
        0,
        0,
        ctx,
    );

    destroy(coin_a);
    destroy(coin_b);
    destroy(coin_a_2);
    destroy(coin_b_2);
    destroy(pool);
    destroy(pool_2);
    destroy(lend_cap);
    destroy(prices);
    destroy(clock);
    destroy(bag);
    destroy(lending_market);
    test_scenario::end(scenario);
}

#[test]
#[expected_failure(abort_code = pool::EOutputExceedsLiquidity)]
fun test_output_exceeds_liquidity() {
    let mut scenario = test_scenario::begin(ADMIN);

    let (clock, lend_cap, lending_market, prices, bag) = suilend_setup(
        reserve_args(&mut scenario),
        &mut scenario,
    ).destruct_state();
    // Create amm bank
    let global_admin = global_admin::init_for_testing(ctx(&mut scenario));

    // Init Pool
    test_scenario::next_tx(&mut scenario, POOL_CREATOR);

    let mut pool = test_setup_dummy_no_banks(100, &mut scenario);
    let ctx = ctx(&mut scenario);

    // Deposit funds in AMM Pool
    let mut coin_a = coin::mint_for_testing<B_TEST_USDC>(500_000, ctx);
    let mut coin_b = coin::mint_for_testing<B_TEST_SUI>(500_000, ctx);

    let (lp_coins, _) = pool.deposit_liquidity(
        &mut coin_a,
        &mut coin_b,
        500_000,
        500_000,
        ctx,
    );

    destroy(coin_a);
    destroy(coin_b);

    let quote = quote::quote_for_testing(
        100,
        500_001, // amount above available reserve
        0,
        0,
        true,
    );

    let mut coin_a = coin::mint_for_testing<B_TEST_USDC>(50_000, ctx);
    let mut coin_b = coin::mint_for_testing<B_TEST_SUI>(0, ctx);

    pool::swap(
        &mut pool,
        &mut coin_a,
        &mut coin_b,
        quote,
        0,
        ctx,
    );

    destroy(coin_a);
    destroy(coin_b);
    destroy(lp_coins);
    destroy(pool);
    destroy(global_admin);
    destroy(lending_market);
    destroy(lend_cap);
    destroy(prices);
    destroy(bag);
    destroy(clock);
    test_scenario::end(scenario);
}

#[test]
<<<<<<< HEAD
fun test_redeem_fees() {
    let mut scenario = test_scenario::begin(ADMIN);

    // Init Pool
    test_scenario::next_tx(&mut scenario, POOL_CREATOR);

    let (clock, lend_cap, lending_market, prices, bag) = suilend_setup(
        reserve_args(&mut scenario),
        &mut scenario,
    ).destruct_state();

    let mut pool = test_setup_dummy_no_banks(100, &mut scenario);
    let ctx = ctx(&mut scenario);

    let mut coin_a = coin::mint_for_testing<B_TEST_USDC>(e9(100_000), ctx);
    let mut coin_b = coin::mint_for_testing<B_TEST_SUI>(e9(100_000), ctx);

    let (lp_coins, _) = pool.deposit_liquidity(
        &mut coin_a,
        &mut coin_b,
        e9(100_000),
        e9(100_000),
        ctx,
    );

    destroy(coin_a);
    destroy(coin_b);

    // Redeem liquidity
    test_scenario::next_tx(&mut scenario, LP_PROVIDER);
    let ctx = ctx(&mut scenario);

    let (coin_a, coin_b, _) = pool.redeem_liquidity(
        lp_coins,
        0,
        0,
        ctx,
    );

    // Guarantees that roundings are in favour of the pool
    assert_eq(coin_a.value(), 99_899_999_999_990);
    assert_eq(coin_b.value(), 99_899_999_999_990);

    destroy(coin_a);
    destroy(coin_b);
    destroy(pool);
    destroy(lend_cap);
    destroy(prices);
    destroy(clock);
    destroy(bag);
    destroy(lending_market);
    test_scenario::end(scenario);
}

#[test]
fun test_min_redeem_fees_ceil() {
    let mut scenario = test_scenario::begin(ADMIN);

    // Init Pool
    test_scenario::next_tx(&mut scenario, POOL_CREATOR);

    let (clock, lend_cap, lending_market, prices, bag) = suilend_setup(
        reserve_args(&mut scenario),
        &mut scenario,
    ).destruct_state();

    let mut pool = test_setup_dummy_no_banks(100, &mut scenario);
    let ctx = ctx(&mut scenario);

    let mut coin_a = coin::mint_for_testing<B_TEST_USDC>(e9(100_000), ctx);
    let mut coin_b = coin::mint_for_testing<B_TEST_SUI>(e9(100_000), ctx);

    let (mut lp_coins, _) = pool.deposit_liquidity(
        &mut coin_a,
        &mut coin_b,
        e9(100_000),
        e9(100_000),
        ctx,
    );

    let lp_coins_2 = lp_coins.split(10, ctx);

    destroy(lp_coins);
    destroy(coin_a);
    destroy(coin_b);

    // Redeem liquidity
    test_scenario::next_tx(&mut scenario, LP_PROVIDER);
    let ctx = ctx(&mut scenario);

    let (coin_a, coin_b, _) = pool.redeem_liquidity(
        lp_coins_2,
        0,
        0,
        ctx,
    );

    assert_eq(coin_a.value(), 10 - 1);
    assert_eq(coin_b.value(), 10 - 1);

    destroy(coin_a);
    destroy(coin_b);
    destroy(pool);
    destroy(lend_cap);
    destroy(prices);
    destroy(clock);
    destroy(bag);
    destroy(lending_market);
    test_scenario::end(scenario);
}

#[test]
fun test_min_redeem_fees() {
    let mut scenario = test_scenario::begin(ADMIN);

    // Init Pool
    test_scenario::next_tx(&mut scenario, POOL_CREATOR);

    let (clock, lend_cap, lending_market, prices, bag) = suilend_setup(
        reserve_args(&mut scenario),
        &mut scenario,
    ).destruct_state();

    let mut pool = test_setup_dummy_no_banks(100, &mut scenario);
    let ctx = ctx(&mut scenario);

    pool.no_redemption_fees_for_testing_with_min_fee();

    let mut coin_a = coin::mint_for_testing<B_TEST_USDC>(e9(100_000), ctx);
    let mut coin_b = coin::mint_for_testing<B_TEST_SUI>(e9(100_000), ctx);

    let (mut lp_coins, _) = pool.deposit_liquidity(
        &mut coin_a,
        &mut coin_b,
        e9(100_000),
        e9(100_000),
        ctx,
    );

    let lp_coins_2 = lp_coins.split(10, ctx);

    destroy(lp_coins);
    destroy(coin_a);
    destroy(coin_b);

    // Redeem liquidity
    test_scenario::next_tx(&mut scenario, LP_PROVIDER);
    let ctx = ctx(&mut scenario);

    let (coin_a, coin_b, _) = pool.redeem_liquidity(
        lp_coins_2,
        0,
        0,
        ctx,
    );

    assert_eq(coin_a.value(), 10 - 1);
    assert_eq(coin_b.value(), 10 - 1);

    destroy(coin_a);
    destroy(coin_b);
    destroy(pool);
    destroy(lend_cap);
    destroy(prices);
    destroy(clock);
    destroy(bag);
    destroy(lending_market);
    test_scenario::end(scenario);
}

#[test]
=======
>>>>>>> f24627e1
fun test_one_sided_deposit() {
    let mut scenario = test_scenario::begin(ADMIN);

    // Init Pool
    test_scenario::next_tx(&mut scenario, POOL_CREATOR);

    let (clock, lend_cap, lending_market, prices, bag) = suilend_setup(
        reserve_args(&mut scenario),
        &mut scenario,
    ).destruct_state();

    let mut pool = test_setup_cpmm_no_banks(100, 20, &mut scenario);
    let ctx = ctx(&mut scenario);

    let mut coin_a = coin::mint_for_testing<B_TEST_USDC>(500_000, ctx);
    let mut coin_b = coin::mint_for_testing<B_TEST_SUI>(0, ctx);

    let (lp_coins, _) = pool.deposit_liquidity(
        &mut coin_a,
        &mut coin_b,
        500_000,
        0,
        ctx,
    );

    let (reserve_a, reserve_b) = pool.balance_amounts();
    assert_eq(reserve_a, 500_000);
    assert_eq(reserve_b, 0);
    assert_eq(pool.cpmm_k(), 500_000 * 20);
    assert_eq(pool.lp_supply_val(), 500_000);
    assert_eq(lp_coins.value(), 500_000 - minimum_liquidity());

    destroy(coin_a);
    destroy(coin_b);

    destroy(pool);
    destroy(lp_coins);
    destroy(lend_cap);
    destroy(prices);
    destroy(clock);
    destroy(bag);
    destroy(lending_market);
    test_scenario::end(scenario);
}

#[test]
fun test_one_sided_deposit_twice() {
    let mut scenario = test_scenario::begin(ADMIN);

    // Init Pool
    test_scenario::next_tx(&mut scenario, POOL_CREATOR);

    let (clock, lend_cap, lending_market, prices, bag) = suilend_setup(
        reserve_args(&mut scenario),
        &mut scenario,
    ).destruct_state();

    let mut pool = test_setup_cpmm_no_banks(100, 20, &mut scenario);
    let ctx = ctx(&mut scenario);

    let mut coin_a = coin::mint_for_testing<B_TEST_USDC>(500_000, ctx);
    let mut coin_b = coin::mint_for_testing<B_TEST_SUI>(0, ctx);

    let (lp_coins, _) = pool.deposit_liquidity(
        &mut coin_a,
        &mut coin_b,
        500_000,
        0,
        ctx,
    );

    let (reserve_a, reserve_b) = pool.balance_amounts();
    assert_eq(reserve_a, 500_000);
    assert_eq(reserve_b, 0);
    assert_eq(pool.cpmm_k(), 500_000 * 20);
    assert_eq(pool.lp_supply_val(), 500_000);
    assert_eq(lp_coins.value(), 500_000 - minimum_liquidity());

    destroy(coin_a);
    destroy(coin_b);
    destroy(lp_coins);

    let mut coin_a = coin::mint_for_testing<B_TEST_USDC>(500_000, ctx);
    let mut coin_b = coin::mint_for_testing<B_TEST_SUI>(0, ctx);

    let (lp_coins, _) = pool.deposit_liquidity(
        &mut coin_a,
        &mut coin_b,
        500_000,
        0,
        ctx,
    );

    destroy(coin_a);
    destroy(coin_b);
    destroy(lp_coins);
    destroy(pool);
    destroy(lend_cap);
    destroy(prices);
    destroy(clock);
    destroy(bag);
    destroy(lending_market);
    test_scenario::end(scenario);
}

#[test]
fun test_one_sided_deposit_redeem() {
    let mut scenario = test_scenario::begin(ADMIN);

    // Init Pool
    test_scenario::next_tx(&mut scenario, POOL_CREATOR);

    let (clock, lend_cap, lending_market, prices, bag) = suilend_setup(
        reserve_args(&mut scenario),
        &mut scenario,
    ).destruct_state();

    let mut pool = test_setup_cpmm_no_banks(100, 20, &mut scenario);
    let ctx = ctx(&mut scenario);

    let mut coin_a = coin::mint_for_testing<B_TEST_USDC>(500_000, ctx);
    let mut coin_b = coin::mint_for_testing<B_TEST_SUI>(500_000, ctx);

    let (lp_coins, _) = pool.deposit_liquidity(
        &mut coin_a,
        &mut coin_b,
        500_000,
        0,
        ctx,
    );

    let (reserve_a, reserve_b) = pool.balance_amounts();
    assert!(reserve_a == 500_000, 0);
    assert!(reserve_b == 0, 0);
    assert!(pool.cpmm_k() == 500000 * 20, 0);
    assert_eq(pool.lp_supply_val(), 500_000);
    assert_eq(lp_coins.value(), 500_000 - minimum_liquidity());

    destroy(coin_a);
    destroy(coin_b);

    test_scenario::next_tx(&mut scenario, LP_PROVIDER);
    let ctx = ctx(&mut scenario);

    let (coin_a, coin_b, redeem_result) = pool.redeem_liquidity(
        lp_coins,
        0,
        0,
        ctx,
    );

    assert_eq(redeem_result.burn_lp(), 499990);
    assert_eq(pool.balance_amount_a(), 10);
    assert_eq(pool.balance_amount_b(), 0);

    destroy(coin_a);
    destroy(coin_b);
    destroy(pool);
    destroy(lend_cap);
    destroy(prices);
    destroy(clock);
    destroy(bag);
    destroy(lending_market);
    test_scenario::end(scenario);
}

#[test]
#[expected_failure(abort_code = pool::ETypeAandBDuplicated)]
fun test_fail_create_pool_duplicated_type() {
    let mut scenario = test_scenario::begin(ADMIN);

    // Init Pool
    test_scenario::next_tx(&mut scenario, POOL_CREATOR);

    let (clock, lend_cap, lending_market, prices, bag) = suilend_setup(
        reserve_args(&mut scenario),
        &mut scenario,
    ).destruct_state();

    let ctx = ctx(&mut scenario);
    let (treasury_cap_lp, mut meta_lp_usdc_sui) = steamm::lp_usdc_sui::create_currency(ctx);
    let (treasury_cap_b_usdc, meta_b_usdc) = steamm::b_test_usdc::create_currency(ctx);

    // Create pool

    let pool = dummy_quoter::new<B_TEST_USDC, B_TEST_USDC, LP_USDC_SUI>(
        &meta_b_usdc,
        &meta_b_usdc,
        &mut meta_lp_usdc_sui,
        treasury_cap_lp,
        100,
        ctx,
    );

    destroy(pool);
    destroy(treasury_cap_b_usdc);
    destroy(meta_lp_usdc_sui);
    destroy(meta_b_usdc);
    destroy(lend_cap);
    destroy(prices);
    destroy(clock);
    destroy(bag);
    destroy(lending_market);
    test_scenario::end(scenario);
}<|MERGE_RESOLUTION|>--- conflicted
+++ resolved
@@ -1,6 +1,7 @@
 #[test_only]
 module steamm::steamm_tests;
 
+use steamm::registry;
 use steamm::b_test_sui::B_TEST_SUI;
 use steamm::b_test_usdc::B_TEST_USDC;
 use steamm::cpmm::{Self, CpQuoter};
@@ -81,12 +82,6 @@
     let mut pool = test_setup_dummy_no_banks(100, &mut scenario);
     let ctx = ctx(&mut scenario);
 
-<<<<<<< HEAD
-    pool.no_redemption_fees_for_testing();
-=======
-    let mut pool = test_setup_dummy_no_banks(100);
->>>>>>> f24627e1
-
     let mut coin_a = coin::mint_for_testing<B_TEST_USDC>(e9(1_000), ctx);
     let mut coin_b = coin::mint_for_testing<B_TEST_SUI>(e9(500_000), ctx);
 
@@ -209,12 +204,6 @@
 
     let mut pool = test_setup_dummy_no_banks(100, &mut scenario);
     let ctx = ctx(&mut scenario);
-
-<<<<<<< HEAD
-    pool.no_redemption_fees_for_testing();
-=======
-    let mut pool = test_setup_dummy_no_banks(100);
->>>>>>> f24627e1
 
     let mut coin_a = coin::mint_for_testing<B_TEST_USDC>(500_000, ctx);
     let mut coin_b = coin::mint_for_testing<B_TEST_SUI>(500_000, ctx);
@@ -920,180 +909,6 @@
 }
 
 #[test]
-<<<<<<< HEAD
-fun test_redeem_fees() {
-    let mut scenario = test_scenario::begin(ADMIN);
-
-    // Init Pool
-    test_scenario::next_tx(&mut scenario, POOL_CREATOR);
-
-    let (clock, lend_cap, lending_market, prices, bag) = suilend_setup(
-        reserve_args(&mut scenario),
-        &mut scenario,
-    ).destruct_state();
-
-    let mut pool = test_setup_dummy_no_banks(100, &mut scenario);
-    let ctx = ctx(&mut scenario);
-
-    let mut coin_a = coin::mint_for_testing<B_TEST_USDC>(e9(100_000), ctx);
-    let mut coin_b = coin::mint_for_testing<B_TEST_SUI>(e9(100_000), ctx);
-
-    let (lp_coins, _) = pool.deposit_liquidity(
-        &mut coin_a,
-        &mut coin_b,
-        e9(100_000),
-        e9(100_000),
-        ctx,
-    );
-
-    destroy(coin_a);
-    destroy(coin_b);
-
-    // Redeem liquidity
-    test_scenario::next_tx(&mut scenario, LP_PROVIDER);
-    let ctx = ctx(&mut scenario);
-
-    let (coin_a, coin_b, _) = pool.redeem_liquidity(
-        lp_coins,
-        0,
-        0,
-        ctx,
-    );
-
-    // Guarantees that roundings are in favour of the pool
-    assert_eq(coin_a.value(), 99_899_999_999_990);
-    assert_eq(coin_b.value(), 99_899_999_999_990);
-
-    destroy(coin_a);
-    destroy(coin_b);
-    destroy(pool);
-    destroy(lend_cap);
-    destroy(prices);
-    destroy(clock);
-    destroy(bag);
-    destroy(lending_market);
-    test_scenario::end(scenario);
-}
-
-#[test]
-fun test_min_redeem_fees_ceil() {
-    let mut scenario = test_scenario::begin(ADMIN);
-
-    // Init Pool
-    test_scenario::next_tx(&mut scenario, POOL_CREATOR);
-
-    let (clock, lend_cap, lending_market, prices, bag) = suilend_setup(
-        reserve_args(&mut scenario),
-        &mut scenario,
-    ).destruct_state();
-
-    let mut pool = test_setup_dummy_no_banks(100, &mut scenario);
-    let ctx = ctx(&mut scenario);
-
-    let mut coin_a = coin::mint_for_testing<B_TEST_USDC>(e9(100_000), ctx);
-    let mut coin_b = coin::mint_for_testing<B_TEST_SUI>(e9(100_000), ctx);
-
-    let (mut lp_coins, _) = pool.deposit_liquidity(
-        &mut coin_a,
-        &mut coin_b,
-        e9(100_000),
-        e9(100_000),
-        ctx,
-    );
-
-    let lp_coins_2 = lp_coins.split(10, ctx);
-
-    destroy(lp_coins);
-    destroy(coin_a);
-    destroy(coin_b);
-
-    // Redeem liquidity
-    test_scenario::next_tx(&mut scenario, LP_PROVIDER);
-    let ctx = ctx(&mut scenario);
-
-    let (coin_a, coin_b, _) = pool.redeem_liquidity(
-        lp_coins_2,
-        0,
-        0,
-        ctx,
-    );
-
-    assert_eq(coin_a.value(), 10 - 1);
-    assert_eq(coin_b.value(), 10 - 1);
-
-    destroy(coin_a);
-    destroy(coin_b);
-    destroy(pool);
-    destroy(lend_cap);
-    destroy(prices);
-    destroy(clock);
-    destroy(bag);
-    destroy(lending_market);
-    test_scenario::end(scenario);
-}
-
-#[test]
-fun test_min_redeem_fees() {
-    let mut scenario = test_scenario::begin(ADMIN);
-
-    // Init Pool
-    test_scenario::next_tx(&mut scenario, POOL_CREATOR);
-
-    let (clock, lend_cap, lending_market, prices, bag) = suilend_setup(
-        reserve_args(&mut scenario),
-        &mut scenario,
-    ).destruct_state();
-
-    let mut pool = test_setup_dummy_no_banks(100, &mut scenario);
-    let ctx = ctx(&mut scenario);
-
-    pool.no_redemption_fees_for_testing_with_min_fee();
-
-    let mut coin_a = coin::mint_for_testing<B_TEST_USDC>(e9(100_000), ctx);
-    let mut coin_b = coin::mint_for_testing<B_TEST_SUI>(e9(100_000), ctx);
-
-    let (mut lp_coins, _) = pool.deposit_liquidity(
-        &mut coin_a,
-        &mut coin_b,
-        e9(100_000),
-        e9(100_000),
-        ctx,
-    );
-
-    let lp_coins_2 = lp_coins.split(10, ctx);
-
-    destroy(lp_coins);
-    destroy(coin_a);
-    destroy(coin_b);
-
-    // Redeem liquidity
-    test_scenario::next_tx(&mut scenario, LP_PROVIDER);
-    let ctx = ctx(&mut scenario);
-
-    let (coin_a, coin_b, _) = pool.redeem_liquidity(
-        lp_coins_2,
-        0,
-        0,
-        ctx,
-    );
-
-    assert_eq(coin_a.value(), 10 - 1);
-    assert_eq(coin_b.value(), 10 - 1);
-
-    destroy(coin_a);
-    destroy(coin_b);
-    destroy(pool);
-    destroy(lend_cap);
-    destroy(prices);
-    destroy(clock);
-    destroy(bag);
-    destroy(lending_market);
-    test_scenario::end(scenario);
-}
-
-#[test]
-=======
->>>>>>> f24627e1
 fun test_one_sided_deposit() {
     let mut scenario = test_scenario::begin(ADMIN);
 
@@ -1278,17 +1093,20 @@
     let (treasury_cap_b_usdc, meta_b_usdc) = steamm::b_test_usdc::create_currency(ctx);
 
     // Create pool
+    let mut registry = registry::init_for_testing(ctx);
 
     let pool = dummy_quoter::new<B_TEST_USDC, B_TEST_USDC, LP_USDC_SUI>(
+        &mut registry,
+        100,
         &meta_b_usdc,
         &meta_b_usdc,
         &mut meta_lp_usdc_sui,
         treasury_cap_lp,
-        100,
-        ctx,
-    );
-
-    destroy(pool);
+        ctx,
+    );
+
+    destroy(pool);
+    destroy(registry);
     destroy(treasury_cap_b_usdc);
     destroy(meta_lp_usdc_sui);
     destroy(meta_b_usdc);
